<<<<<<< HEAD
import React from "react";
import { useNavigate } from "react-router-dom";
import { Button } from "@/components/ui/button";
import { Input } from "@/components/ui/input";
import { Textarea } from "@/components/ui/textarea";
import {
  Select,
  SelectContent,
  SelectItem,
  SelectTrigger,
  SelectValue,
} from "@/components/ui/select";
import { Checkbox } from "@/components/ui/checkbox";
import { Label } from "@/components/ui/label";
import { Separator } from "@/components/ui/separator";
import { useConnections } from "@/hooks/useConnections";
import { useVoiceConnections } from "@/hooks/useVoiceConnections";
import MCPServerSelector from "@/components/mcp/MCPServerSelector";
import type { AgentVoiceConfig } from "@/types/voice";
import type { ModelConnection } from "@/types/connection";

interface ChatStyle {
  friendliness: "friendly" | "neutral" | "formal";
  response_length: "short" | "medium" | "long";
  personality: "enthusiastic" | "balanced" | "reserved";
  humor: "none" | "light" | "witty";
  expertise_level: "beginner" | "intermediate" | "expert";
}

interface Agent {
  agent_id: string;
  name: string;
  prompt: string;
  characteristics: string;
  connection_id?: string;
  chat_style?: ChatStyle;
  voice_config?: AgentVoiceConfig;
  mcp_server_id?: string;
  selected_mcp_tools?: string[];
  mcp_tool_config?: Record<string, any>;
}

interface FormData {
  name: string;
  prompt: string;
  characteristics: string;
  connection_id: string;
  chat_style: ChatStyle;
  voice_config: AgentVoiceConfig;
  mcp_server_id: string;
  selected_mcp_tools: string[];
  mcp_tool_config: Record<string, any>;
}

interface AgentFormProps {
  formData: FormData;
  editingAgent: Agent | null;
  isLoading: boolean;
  onInputChange: (
    e: React.ChangeEvent<
      HTMLInputElement | HTMLTextAreaElement | HTMLSelectElement
    >
  ) => void;
  onSubmit: (e: React.FormEvent) => void;
  onCancel: () => void;
}

const AgentForm: React.FC<AgentFormProps> = ({
  formData,
  editingAgent,
  isLoading,
  onInputChange,
  onSubmit,
  onCancel,
}) => {
  const navigate = useNavigate();
  const { loading: connectionsLoading, getActiveConnections } = useConnections();
  const { getTTSConnections } = useVoiceConnections();
  
  const activeConnections = getActiveConnections();
  const selectedConnection = activeConnections.find(conn => conn.id === formData.connection_id);
  const voiceConnections = getTTSConnections();
  const selectedVoiceConnection = voiceConnections.find(conn => conn.id === formData.voice_config.voice_connection_id);
  const handleSelectChange = (field: string, value: string) => {
    const event = {
      target: { name: field, value },
    } as React.ChangeEvent<HTMLSelectElement>;
    onInputChange(event);
  };

  const handleConnectionChange = (connectionId: string) => {
    if (connectionId === "add-new") {
      navigate('/connections');
      return;
    }

    const event = {
      target: { name: "connection_id", value: connectionId },
    } as React.ChangeEvent<HTMLInputElement>;
    onInputChange(event);
  };

  const handleVoiceConnectionChange = (connectionId: string) => {
    if (connectionId === "add-new") {
      navigate('/settings', { state: { activeTab: 'voice-connections' } });
      return;
    }

    const event = {
      target: { name: "voice_config.voice_connection_id", value: connectionId },
    } as React.ChangeEvent<HTMLInputElement>;
    onInputChange(event);
  };

  const handleVoiceEnabledChange = (checked: boolean) => {
    const event = {
      target: { name: "voice_config.voice_enabled", value: checked },
    } as unknown as React.ChangeEvent<HTMLInputElement>;
    onInputChange(event);
  };

  const handlePodcastSettingChange = (setting: string, checked: boolean) => {
    const event = {
      target: { name: `voice_config.podcast_settings.${setting}`, value: checked },
    } as unknown as React.ChangeEvent<HTMLInputElement>;
    onInputChange(event);
  };

  const handleMCPServerChange = (serverId: string) => {
    const event = {
      target: { name: "mcp_server_id", value: serverId },
    } as React.ChangeEvent<HTMLInputElement>;
    onInputChange(event);
  };

  const handleMCPToolsChange = (selectedTools: string[]) => {
    const event = {
      target: { name: "selected_mcp_tools", value: selectedTools },
    } as unknown as React.ChangeEvent<HTMLInputElement>;
    onInputChange(event);
  };

  return (
    <div className="flex flex-col h-full bg-card">
      <div className="flex justify-between items-center p-5 border-b border-border">
        <h2 className="text-lg font-semibold text-card-foreground">
          {editingAgent ? "Edit Agent" : "Create New Agent"}
        </h2>
        <Button onClick={onCancel} variant="outline" size="sm">
          Cancel
        </Button>
      </div>

      <div className="flex-1 overflow-y-auto">
        <form onSubmit={onSubmit} className="flex flex-col min-h-full">
          <div className="flex-1 p-5 pb-0">
            <div className="space-y-5">

              <div>
                <label className="block mb-2 font-medium text-card-foreground">
                  Agent Name *
                </label>
                <Input
                  name="name"
                  value={formData.name}
                  onChange={onInputChange}
                  placeholder="e.g., Business Analyst"
                  required
                />
              </div>

              <div>
                <label className="block mb-2 font-medium text-card-foreground">
                  Characteristics *
                </label>
                <Textarea
                  name="characteristics"
                  value={formData.characteristics}
                  onChange={onInputChange}
                  rows={3}
                  placeholder="Describe the agent's personality, expertise, and behavioral traits..."
                  className="resize-y"
                  required
                />
              </div>

              <div>
                <label className="block mb-2 font-medium text-card-foreground">
                  System Prompt *
                </label>
                <Textarea
                  name="prompt"
                  value={formData.prompt}
                  onChange={onInputChange}
                  rows={6}
                  placeholder="Detailed instructions for how the agent should behave and respond..."
                  className="resize-y"
                  required
                />
              </div>

              <Separator />

              <div>
                <h3 className="mb-4 font-bold text-card-foreground text-lg">
                  Model Connection
                </h3>

                <div className="space-y-4">
                  <div>
                    <label className="block mb-2 font-medium text-card-foreground">
                      Connection *
                    </label>
                    <Select
                      value={formData.connection_id || ""}
                      onValueChange={handleConnectionChange}
                    >
                      <SelectTrigger>
                        <SelectValue placeholder="Select a connection" />
                      </SelectTrigger>
                      <SelectContent>
                        {activeConnections.map((connection) => (
                          <SelectItem key={connection.id} value={connection.id}>
                            <div className="flex flex-col">
                              <span>{connection.name}</span>
                              <span className="text-sm text-muted-foreground">
                                {connection.provider} • {connection.model_name}
                              </span>
                            </div>
                          </SelectItem>
                        ))}
                        <SelectItem value="add-new">
                          <div className="flex items-center gap-2 text-primary">
                            <span>+ Add New Connection</span>
                          </div>
                        </SelectItem>
                      </SelectContent>
                    </Select>
                    {activeConnections.length === 0 && !connectionsLoading && (
                      <p className="text-sm text-muted-foreground mt-1">
                        No active connections available. Create a connection first in the Connections tab.
                      </p>
                    )}
                  </div>

                  {selectedConnection && (
                    <div className="p-3 bg-muted rounded-lg">
                      <h4 className="font-medium mb-2">Selected Connection Details:</h4>
                      <div className="text-sm space-y-1">
                        <p><span className="font-medium">Provider:</span> {selectedConnection.provider}</p>
                        <p><span className="font-medium">Model:</span> {selectedConnection.model_name}</p>
                        {selectedConnection.description && (
                          <p><span className="font-medium">Description:</span> {selectedConnection.description}</p>
                        )}
                      </div>
                    </div>
                  )}
                </div>
              </div>

              {/* MCP Server & Tools Section */}
              <Separator />
              <div>
                <h3 className="mb-4 font-bold text-card-foreground text-lg">
                  MCP Tools & Capabilities
                </h3>
                <div className="space-y-4">
                  <MCPServerSelector
                    selectedServerId={formData.mcp_server_id}
                    selectedTools={formData.selected_mcp_tools}
                    onServerChange={handleMCPServerChange}
                    onToolsChange={handleMCPToolsChange}
                  />
                  
                  {formData.mcp_server_id && formData.selected_mcp_tools.length > 0 && (
                    <div className="p-3 bg-blue-50 border border-blue-200 rounded-lg">
                      <div className="text-sm text-blue-800">
                        <strong>🔧 Agent Capabilities:</strong> This agent will automatically use the selected MCP tools 
                        to help users with tasks like file management, web searches, git operations, and more.
                      </div>
                    </div>
                  )}
                  
                  {!formData.mcp_server_id && (
                    <div className="p-3 bg-gray-50 border border-gray-200 rounded-lg">
                      <div className="text-sm text-gray-700">
                        <strong>💡 Enhanced Agent:</strong> Add MCP tools to give your agent powerful capabilities 
                        like file operations, web search, git commands, database access, and more!
                      </div>
                    </div>
                  )}
                </div>
              </div>

              <Separator />

              <div>
                <h3 className="mb-4 font-bold text-card-foreground text-lg">
                  Chat Style Settings
                </h3>

                <div className="grid grid-cols-2 gap-4">
                  <div>
                    <label className="block mb-2 font-medium text-card-foreground">
                      Friendliness
                    </label>
                    <Select
                      value={formData.chat_style.friendliness}
                      onValueChange={(value) =>
                        handleSelectChange("chat_style.friendliness", value)
                      }
                    >
                      <SelectTrigger>
                        <SelectValue />
                      </SelectTrigger>
                      <SelectContent>
                        <SelectItem value="friendly">Friendly</SelectItem>
                        <SelectItem value="neutral">Neutral</SelectItem>
                        <SelectItem value="formal">Formal</SelectItem>
                      </SelectContent>
                    </Select>
                  </div>

                  <div>
                    <label className="block mb-2 font-medium text-card-foreground">
                      Response Length
                    </label>
                    <Select
                      value={formData.chat_style.response_length}
                      onValueChange={(value) =>
                        handleSelectChange("chat_style.response_length", value)
                      }
                    >
                      <SelectTrigger>
                        <SelectValue />
                      </SelectTrigger>
                      <SelectContent>
                        <SelectItem value="short">Short & Concise</SelectItem>
                        <SelectItem value="medium">Medium</SelectItem>
                        <SelectItem value="long">Detailed & Long</SelectItem>
                      </SelectContent>
                    </Select>
                  </div>

                  <div>
                    <label className="block mb-2 font-medium text-card-foreground">
                      Personality
                    </label>
                    <Select
                      value={formData.chat_style.personality}
                      onValueChange={(value) =>
                        handleSelectChange("chat_style.personality", value)
                      }
                    >
                      <SelectTrigger>
                        <SelectValue />
                      </SelectTrigger>
                      <SelectContent>
                        <SelectItem value="enthusiastic">
                          Enthusiastic
                        </SelectItem>
                        <SelectItem value="balanced">Balanced</SelectItem>
                        <SelectItem value="reserved">Reserved</SelectItem>
                      </SelectContent>
                    </Select>
                  </div>

                  <div>
                    <label className="block mb-2 font-medium text-card-foreground">
                      Humor Level
                    </label>
                    <Select
                      value={formData.chat_style.humor}
                      onValueChange={(value) =>
                        handleSelectChange("chat_style.humor", value)
                      }
                    >
                      <SelectTrigger>
                        <SelectValue />
                      </SelectTrigger>
                      <SelectContent>
                        <SelectItem value="none">No Humor</SelectItem>
                        <SelectItem value="light">Light Humor</SelectItem>
                        <SelectItem value="witty">Witty</SelectItem>
                      </SelectContent>
                    </Select>
                  </div>

                  <div className="col-span-2">
                    <label className="block mb-2 font-medium text-card-foreground">
                      Expertise Level
                    </label>
                    <Select
                      value={formData.chat_style.expertise_level}
                      onValueChange={(value) =>
                        handleSelectChange("chat_style.expertise_level", value)
                      }
                    >
                      <SelectTrigger>
                        <SelectValue />
                      </SelectTrigger>
                      <SelectContent>
                        <SelectItem value="beginner">
                          Beginner-friendly
                        </SelectItem>
                        <SelectItem value="intermediate">
                          Intermediate
                        </SelectItem>
                        <SelectItem value="expert">Expert Level</SelectItem>
                      </SelectContent>
                    </Select>
                  </div>
                </div>
              </div>

              <Separator />

              <div>
                <h3 className="mb-4 font-bold text-card-foreground text-lg">
                  Voice Configuration
                </h3>

                <div className="space-y-4">
                  <div className="flex items-center space-x-2">
                    <Checkbox
                      id="voice_enabled"
                      checked={formData.voice_config.voice_enabled}
                      onCheckedChange={handleVoiceEnabledChange}
                    />
                    <Label htmlFor="voice_enabled" className="font-medium">
                      Enable voice for this agent
                    </Label>
                  </div>

                  {formData.voice_config.voice_enabled && (
                    <div className="space-y-4 pl-6 border-l-2 border-primary/20">
                      <div>
                        <label className="block mb-2 font-medium text-card-foreground">
                          Voice Connection
                        </label>
                        <Select
                          value={formData.voice_config.voice_connection_id || ""}
                          onValueChange={handleVoiceConnectionChange}
                        >
                          <SelectTrigger>
                            <SelectValue placeholder="Select a voice connection" />
                          </SelectTrigger>
                          <SelectContent>
                            {voiceConnections.map((connection) => (
                              <SelectItem key={connection.id} value={connection.id}>
                                <div className="flex flex-col">
                                  <span>{connection.name}</span>
                                  <span className="text-sm text-muted-foreground">
                                    {connection.provider} • {connection.style} • {connection.provider_type.toUpperCase()}
                                  </span>
                                </div>
                              </SelectItem>
                            ))}
                            <SelectItem value="add-new">
                              <div className="flex items-center gap-2 text-primary">
                                <span>+ Add New Voice Connection</span>
                              </div>
                            </SelectItem>
                          </SelectContent>
                        </Select>
                        {voiceConnections.length === 0 && (
                          <p className="text-sm text-muted-foreground mt-1">
                            No voice connections available. Create a voice connection first in Settings.
                          </p>
                        )}
                      </div>

                      {selectedVoiceConnection && (
                        <div className="p-3 bg-muted rounded-lg">
                          <h4 className="font-medium mb-2">Selected Voice Connection Details:</h4>
                          <div className="text-sm space-y-1">
                            <p><span className="font-medium">Provider:</span> {selectedVoiceConnection.provider}</p>
                            <p><span className="font-medium">Voice ID:</span> {selectedVoiceConnection.voice_id || 'Default'}</p>
                            <p><span className="font-medium">Style:</span> {selectedVoiceConnection.style}</p>
                            <p><span className="font-medium">Speed:</span> {selectedVoiceConnection.speed}x</p>
                            {selectedVoiceConnection.description && (
                              <p><span className="font-medium">Description:</span> {selectedVoiceConnection.description}</p>
                            )}
                          </div>
                        </div>
                      )}

                      <div>
                        <h4 className="font-medium mb-3 text-card-foreground">Podcast Settings</h4>
                        <div className="space-y-2">
                          <div className="flex items-center space-x-2">
                            <Checkbox
                              id="intro_enabled"
                              checked={formData.voice_config.podcast_settings?.intro_enabled || false}
                              onCheckedChange={(checked) => handlePodcastSettingChange('intro_enabled', checked as boolean)}
                            />
                            <Label htmlFor="intro_enabled" className="text-sm">
                              Include intro when generating podcasts
                            </Label>
                          </div>
                          
                          <div className="flex items-center space-x-2">
                            <Checkbox
                              id="outro_enabled"
                              checked={formData.voice_config.podcast_settings?.outro_enabled || false}
                              onCheckedChange={(checked) => handlePodcastSettingChange('outro_enabled', checked as boolean)}
                            />
                            <Label htmlFor="outro_enabled" className="text-sm">
                              Include outro when generating podcasts
                            </Label>
                          </div>
                          
                          <div className="flex items-center space-x-2">
                            <Checkbox
                              id="background_music"
                              checked={formData.voice_config.podcast_settings?.background_music || false}
                              onCheckedChange={(checked) => handlePodcastSettingChange('background_music', checked as boolean)}
                            />
                            <Label htmlFor="background_music" className="text-sm">
                              Add background music to podcasts
                            </Label>
                          </div>
                        </div>
                      </div>
                    </div>
                  )}
                </div>
              </div>
            </div>
          </div>

          {/* Submit button fixed at bottom */}
          <div className="border-t border-border p-5 flex-shrink-0">
            <Button
              type="submit"
              size="lg"
              disabled={isLoading}
              className="w-full"
            >
              {isLoading
                ? "Creating..."
                : editingAgent
                ? "Update Agent"
                : "Create Agent"}
            </Button>
          </div>
        </form>
      </div>
    </div>
  );
};

export default AgentForm;
=======
import { Badge } from "@/components/ui/badge";
import { Button } from "@/components/ui/button";
import { Card, CardContent, CardHeader, CardTitle } from "@/components/ui/card";
import { Checkbox } from "@/components/ui/checkbox";
import { Input } from "@/components/ui/input";
import { Label } from "@/components/ui/label";
import {
  Select,
  SelectContent,
  SelectItem,
  SelectTrigger,
  SelectValue,
} from "@/components/ui/select";
import { Separator } from "@/components/ui/separator";
import { Textarea } from "@/components/ui/textarea";
import { useConnections } from "@/hooks/useConnections";
import { useVoiceConnections } from "@/hooks/useVoiceConnections";
import type { AgentVoiceConfig } from "@/types/voice";
import React from "react";
import { useNavigate } from "react-router-dom";

interface ChatStyle {
  friendliness: "friendly" | "neutral" | "formal";
  response_length: "short" | "medium" | "long";
  personality: "enthusiastic" | "balanced" | "reserved";
  humor: "none" | "light" | "witty";
  expertise_level: "beginner" | "intermediate" | "expert";
}

interface Agent {
  agent_id: string;
  name: string;
  prompt: string;
  characteristics: string;
  connection_id?: string;
  chat_style?: ChatStyle;
  voice_config?: AgentVoiceConfig;
}

interface FormData {
  name: string;
  prompt: string;
  characteristics: string;
  connection_id: string;
  chat_style: ChatStyle;
  voice_config: AgentVoiceConfig;
}

interface AgentFormProps {
  formData: FormData;
  editingAgent: Agent | null;
  isLoading: boolean;
  onInputChange: (
    e: React.ChangeEvent<
      HTMLInputElement | HTMLTextAreaElement | HTMLSelectElement
    >
  ) => void;
  onSubmit: (e: React.FormEvent) => void;
  onCancel: () => void;
}

const AgentForm: React.FC<AgentFormProps> = ({
  formData,
  editingAgent,
  isLoading,
  onInputChange,
  onSubmit,
  onCancel,
}) => {
  const navigate = useNavigate();
  const { getActiveConnections } = useConnections();
  const { getTTSConnections } = useVoiceConnections();

  const activeConnections = getActiveConnections();
  const voiceConnections = getTTSConnections();

  const presetTemplates = [
    {
      name: "Business Analyst",
      prompt:
        "You are a business analyst. Focus on analyzing business requirements, identifying opportunities, and providing strategic insights.",
      characteristics:
        "Professional, analytical, detail-oriented, business-focused.",
    },
    {
      name: "Creative Writer",
      prompt:
        "You are a creative writer. Focus on storytelling, creative expression, and imaginative content creation.",
      characteristics: "Creative, imaginative, expressive, artistic.",
    },
    {
      name: "Technical Expert",
      prompt:
        "You are a technical expert. Focus on technical solutions, system architecture, and engineering best practices.",
      characteristics: "Technical, precise, methodical, solution-oriented.",
    },
    {
      name: "Project Manager",
      prompt:
        "You are a project manager. Focus on coordination, planning, risk management, and ensuring project success.",
      characteristics:
        "Organized, leadership-focused, deadline-driven, collaborative.",
    },
  ];

  const handleSelectChange = (field: string, value: string) => {
    const event = {
      target: { name: field, value },
    } as React.ChangeEvent<HTMLSelectElement>;
    onInputChange(event);
  };

  const handleConnectionChange = (connectionId: string) => {
    if (connectionId === "add-new") {
      navigate("/connections");
      return;
    }

    const event = {
      target: { name: "connection_id", value: connectionId },
    } as React.ChangeEvent<HTMLInputElement>;
    onInputChange(event);
  };

  const handleVoiceConnectionChange = (connectionId: string) => {
    if (connectionId === "add-new") {
      navigate("/settings", { state: { activeTab: "voice-connections" } });
      return;
    }

    const event = {
      target: { name: "voice_config.voice_connection_id", value: connectionId },
    } as React.ChangeEvent<HTMLInputElement>;
    onInputChange(event);
  };

  const handleVoiceEnabledChange = (checked: boolean) => {
    const event = {
      target: { name: "voice_config.voice_enabled", value: checked },
    } as unknown as React.ChangeEvent<HTMLInputElement>;
    onInputChange(event);
  };

  const handlePodcastSettingChange = (setting: string, checked: boolean) => {
    const event = {
      target: {
        name: `voice_config.podcast_settings.${setting}`,
        value: checked,
      },
    } as unknown as React.ChangeEvent<HTMLInputElement>;
    onInputChange(event);
  };

  const handleTemplateSelect = (template: (typeof presetTemplates)[0]) => {
    const nameEvent = {
      target: { name: "name", value: template.name },
    } as React.ChangeEvent<HTMLInputElement>;
    onInputChange(nameEvent);

    const promptEvent = {
      target: { name: "prompt", value: template.prompt },
    } as React.ChangeEvent<HTMLTextAreaElement>;
    onInputChange(promptEvent);

    const characteristicsEvent = {
      target: { name: "characteristics", value: template.characteristics },
    } as React.ChangeEvent<HTMLTextAreaElement>;
    onInputChange(characteristicsEvent);
  };

  return (
    <div className="h-[calc(100vh-12rem)] overflow-y-auto overflow-x-hidden scrollbar-hide">
      <form onSubmit={onSubmit} className="space-y-6 pb-6 max-w-full">
        {/* Quick Templates Section */}
        {!editingAgent && (
          <Card>
            <CardHeader>
              <CardTitle className="text-lg">Quick Start Templates</CardTitle>
              <p className="text-sm text-muted-foreground">
                Choose a template to pre-fill the form
              </p>
            </CardHeader>
            <CardContent>
              <div className="flex flex-wrap gap-2">
                {presetTemplates.map((template, index) => (
                  <Badge
                    key={index}
                    variant="outline"
                    className="cursor-pointer hover:bg-primary hover:text-primary-foreground transition-colors"
                    onClick={() => handleTemplateSelect(template)}
                  >
                    {template.name}
                  </Badge>
                ))}
              </div>
            </CardContent>
          </Card>
        )}

        <Card>
          <CardHeader>
            <CardTitle>Basic Information</CardTitle>
          </CardHeader>
          <CardContent className="space-y-4">
            <div>
              <Label htmlFor="name" className="text-sm font-medium">
                Agent Name *
              </Label>
              <Input
                id="name"
                name="name"
                value={formData.name}
                onChange={onInputChange}
                placeholder="e.g., Business Analyst"
                required
                className="mt-1 w-full"
              />
            </div>

            <div>
              <Label htmlFor="characteristics" className="text-sm font-medium">
                Characteristics *
              </Label>
              <Textarea
                id="characteristics"
                name="characteristics"
                value={formData.characteristics}
                onChange={onInputChange}
                rows={3}
                placeholder="Describe the agent's personality, expertise, and behavioral traits..."
                className="mt-1 resize-y w-full"
                required
              />
            </div>

            <div>
              <Label htmlFor="prompt" className="text-sm font-medium">
                System Prompt *
              </Label>
              <Textarea
                id="prompt"
                name="prompt"
                value={formData.prompt}
                onChange={onInputChange}
                rows={6}
                placeholder="Detailed instructions for how the agent should behave and respond..."
                className="mt-1 resize-y w-full"
                required
              />
            </div>
          </CardContent>
        </Card>

        <Card>
          <CardHeader>
            <CardTitle>Model Connection</CardTitle>
          </CardHeader>
          <CardContent className="space-y-4">
            <div>
              <Label htmlFor="connection" className="text-sm font-medium">
                Connection *
              </Label>
              <Select
                value={formData.connection_id || ""}
                onValueChange={handleConnectionChange}
              >
                <SelectTrigger className="mt-1 w-full">
                  <SelectValue placeholder="Select a connection" />
                </SelectTrigger>
                <SelectContent>
                  {activeConnections.map((connection) => (
                    <SelectItem key={connection.id} value={connection.id}>
                      {connection.name} ({connection.provider}:{" "}
                      {connection.model_name})
                    </SelectItem>
                  ))}
                  <SelectItem value="add-new">+ Add New Connection</SelectItem>
                </SelectContent>
              </Select>
            </div>
          </CardContent>
        </Card>

        <Card>
          <CardHeader>
            <CardTitle>Chat Style Configuration</CardTitle>
          </CardHeader>
          <CardContent className="space-y-4">
            <div className="grid grid-cols-1 lg:grid-cols-2 gap-4">
              <div>
                <Label htmlFor="friendliness" className="text-sm font-medium">
                  Friendliness
                </Label>
                <Select
                  value={formData.chat_style.friendliness}
                  onValueChange={(value) =>
                    handleSelectChange("chat_style.friendliness", value)
                  }
                >
                  <SelectTrigger className="mt-1 w-full">
                    <SelectValue />
                  </SelectTrigger>
                  <SelectContent>
                    <SelectItem value="friendly">Friendly</SelectItem>
                    <SelectItem value="neutral">Neutral</SelectItem>
                    <SelectItem value="formal">Formal</SelectItem>
                  </SelectContent>
                </Select>
              </div>

              <div>
                <Label
                  htmlFor="response_length"
                  className="text-sm font-medium"
                >
                  Response Length
                </Label>
                <Select
                  value={formData.chat_style.response_length}
                  onValueChange={(value) =>
                    handleSelectChange("chat_style.response_length", value)
                  }
                >
                  <SelectTrigger className="mt-1 w-full">
                    <SelectValue />
                  </SelectTrigger>
                  <SelectContent>
                    <SelectItem value="short">Short</SelectItem>
                    <SelectItem value="medium">Medium</SelectItem>
                    <SelectItem value="long">Long</SelectItem>
                  </SelectContent>
                </Select>
              </div>

              <div>
                <Label htmlFor="personality" className="text-sm font-medium">
                  Personality
                </Label>
                <Select
                  value={formData.chat_style.personality}
                  onValueChange={(value) =>
                    handleSelectChange("chat_style.personality", value)
                  }
                >
                  <SelectTrigger className="mt-1 w-full">
                    <SelectValue />
                  </SelectTrigger>
                  <SelectContent>
                    <SelectItem value="enthusiastic">Enthusiastic</SelectItem>
                    <SelectItem value="balanced">Balanced</SelectItem>
                    <SelectItem value="reserved">Reserved</SelectItem>
                  </SelectContent>
                </Select>
              </div>

              <div>
                <Label htmlFor="humor" className="text-sm font-medium">
                  Humor Level
                </Label>
                <Select
                  value={formData.chat_style.humor}
                  onValueChange={(value) =>
                    handleSelectChange("chat_style.humor", value)
                  }
                >
                  <SelectTrigger className="mt-1 w-full">
                    <SelectValue />
                  </SelectTrigger>
                  <SelectContent>
                    <SelectItem value="none">None</SelectItem>
                    <SelectItem value="light">Light</SelectItem>
                    <SelectItem value="witty">Witty</SelectItem>
                  </SelectContent>
                </Select>
              </div>

              <div>
                <Label
                  htmlFor="expertise_level"
                  className="text-sm font-medium"
                >
                  Expertise Level
                </Label>
                <Select
                  value={formData.chat_style.expertise_level}
                  onValueChange={(value) =>
                    handleSelectChange("chat_style.expertise_level", value)
                  }
                >
                  <SelectTrigger className="mt-1 w-full">
                    <SelectValue />
                  </SelectTrigger>
                  <SelectContent>
                    <SelectItem value="beginner">Beginner</SelectItem>
                    <SelectItem value="intermediate">Intermediate</SelectItem>
                    <SelectItem value="expert">Expert</SelectItem>
                  </SelectContent>
                </Select>
              </div>
            </div>
          </CardContent>
        </Card>

        <Card>
          <CardHeader>
            <CardTitle>Voice Configuration</CardTitle>
          </CardHeader>
          <CardContent className="space-y-4">
            <div className="flex items-center space-x-2">
              <Checkbox
                id="voice_enabled"
                checked={formData.voice_config.voice_enabled}
                onCheckedChange={handleVoiceEnabledChange}
              />
              <Label htmlFor="voice_enabled" className="text-sm font-medium">
                Enable Voice Features
              </Label>
            </div>

            {formData.voice_config.voice_enabled && (
              <>
                <div>
                  <Label
                    htmlFor="voice_connection"
                    className="text-sm font-medium"
                  >
                    Voice Connection
                  </Label>
                  <Select
                    value={formData.voice_config.voice_connection_id || ""}
                    onValueChange={handleVoiceConnectionChange}
                  >
                    <SelectTrigger className="mt-1">
                      <SelectValue placeholder="Select a voice connection" />
                    </SelectTrigger>
                    <SelectContent>
                      {voiceConnections.map((connection) => (
                        <SelectItem key={connection.id} value={connection.id}>
                          {connection.name} ({connection.provider})
                        </SelectItem>
                      ))}
                      <SelectItem value="add-new">
                        + Add New Voice Connection
                      </SelectItem>
                    </SelectContent>
                  </Select>
                </div>

                <Separator />

                <div>
                  <Label className="text-sm font-medium mb-3 block">
                    Podcast Settings
                  </Label>
                  <div className="space-y-3">
                    <div className="flex items-center space-x-2">
                      <Checkbox
                        id="intro_enabled"
                        checked={
                          formData.voice_config.podcast_settings
                            ?.intro_enabled ?? true
                        }
                        onCheckedChange={(checked) =>
                          handlePodcastSettingChange(
                            "intro_enabled",
                            checked as boolean
                          )
                        }
                      />
                      <Label htmlFor="intro_enabled" className="text-sm">
                        Enable Intro
                      </Label>
                    </div>
                    <div className="flex items-center space-x-2">
                      <Checkbox
                        id="outro_enabled"
                        checked={
                          formData.voice_config.podcast_settings
                            ?.outro_enabled ?? true
                        }
                        onCheckedChange={(checked) =>
                          handlePodcastSettingChange(
                            "outro_enabled",
                            checked as boolean
                          )
                        }
                      />
                      <Label htmlFor="outro_enabled" className="text-sm">
                        Enable Outro
                      </Label>
                    </div>
                    <div className="flex items-center space-x-2">
                      <Checkbox
                        id="background_music"
                        checked={
                          formData.voice_config.podcast_settings
                            ?.background_music ?? false
                        }
                        onCheckedChange={(checked) =>
                          handlePodcastSettingChange(
                            "background_music",
                            checked as boolean
                          )
                        }
                      />
                      <Label htmlFor="background_music" className="text-sm">
                        Background Music
                      </Label>
                    </div>
                  </div>
                </div>
              </>
            )}
          </CardContent>
        </Card>

        <div className="flex justify-end space-x-3 pt-6 sticky bottom-0 bg-background border-t border-border p-4">
          <Button type="button" variant="outline" onClick={onCancel}>
            Cancel
          </Button>
          <Button type="submit" disabled={isLoading}>
            {isLoading
              ? "Saving..."
              : editingAgent
              ? "Update Agent"
              : "Create Agent"}
          </Button>
        </div>
      </form>
    </div>
  );
};

export default AgentForm;
>>>>>>> 58059d52
<|MERGE_RESOLUTION|>--- conflicted
+++ resolved
@@ -1,558 +1,4 @@
-<<<<<<< HEAD
-import React from "react";
-import { useNavigate } from "react-router-dom";
-import { Button } from "@/components/ui/button";
-import { Input } from "@/components/ui/input";
-import { Textarea } from "@/components/ui/textarea";
-import {
-  Select,
-  SelectContent,
-  SelectItem,
-  SelectTrigger,
-  SelectValue,
-} from "@/components/ui/select";
-import { Checkbox } from "@/components/ui/checkbox";
-import { Label } from "@/components/ui/label";
-import { Separator } from "@/components/ui/separator";
-import { useConnections } from "@/hooks/useConnections";
-import { useVoiceConnections } from "@/hooks/useVoiceConnections";
 import MCPServerSelector from "@/components/mcp/MCPServerSelector";
-import type { AgentVoiceConfig } from "@/types/voice";
-import type { ModelConnection } from "@/types/connection";
-
-interface ChatStyle {
-  friendliness: "friendly" | "neutral" | "formal";
-  response_length: "short" | "medium" | "long";
-  personality: "enthusiastic" | "balanced" | "reserved";
-  humor: "none" | "light" | "witty";
-  expertise_level: "beginner" | "intermediate" | "expert";
-}
-
-interface Agent {
-  agent_id: string;
-  name: string;
-  prompt: string;
-  characteristics: string;
-  connection_id?: string;
-  chat_style?: ChatStyle;
-  voice_config?: AgentVoiceConfig;
-  mcp_server_id?: string;
-  selected_mcp_tools?: string[];
-  mcp_tool_config?: Record<string, any>;
-}
-
-interface FormData {
-  name: string;
-  prompt: string;
-  characteristics: string;
-  connection_id: string;
-  chat_style: ChatStyle;
-  voice_config: AgentVoiceConfig;
-  mcp_server_id: string;
-  selected_mcp_tools: string[];
-  mcp_tool_config: Record<string, any>;
-}
-
-interface AgentFormProps {
-  formData: FormData;
-  editingAgent: Agent | null;
-  isLoading: boolean;
-  onInputChange: (
-    e: React.ChangeEvent<
-      HTMLInputElement | HTMLTextAreaElement | HTMLSelectElement
-    >
-  ) => void;
-  onSubmit: (e: React.FormEvent) => void;
-  onCancel: () => void;
-}
-
-const AgentForm: React.FC<AgentFormProps> = ({
-  formData,
-  editingAgent,
-  isLoading,
-  onInputChange,
-  onSubmit,
-  onCancel,
-}) => {
-  const navigate = useNavigate();
-  const { loading: connectionsLoading, getActiveConnections } = useConnections();
-  const { getTTSConnections } = useVoiceConnections();
-  
-  const activeConnections = getActiveConnections();
-  const selectedConnection = activeConnections.find(conn => conn.id === formData.connection_id);
-  const voiceConnections = getTTSConnections();
-  const selectedVoiceConnection = voiceConnections.find(conn => conn.id === formData.voice_config.voice_connection_id);
-  const handleSelectChange = (field: string, value: string) => {
-    const event = {
-      target: { name: field, value },
-    } as React.ChangeEvent<HTMLSelectElement>;
-    onInputChange(event);
-  };
-
-  const handleConnectionChange = (connectionId: string) => {
-    if (connectionId === "add-new") {
-      navigate('/connections');
-      return;
-    }
-
-    const event = {
-      target: { name: "connection_id", value: connectionId },
-    } as React.ChangeEvent<HTMLInputElement>;
-    onInputChange(event);
-  };
-
-  const handleVoiceConnectionChange = (connectionId: string) => {
-    if (connectionId === "add-new") {
-      navigate('/settings', { state: { activeTab: 'voice-connections' } });
-      return;
-    }
-
-    const event = {
-      target: { name: "voice_config.voice_connection_id", value: connectionId },
-    } as React.ChangeEvent<HTMLInputElement>;
-    onInputChange(event);
-  };
-
-  const handleVoiceEnabledChange = (checked: boolean) => {
-    const event = {
-      target: { name: "voice_config.voice_enabled", value: checked },
-    } as unknown as React.ChangeEvent<HTMLInputElement>;
-    onInputChange(event);
-  };
-
-  const handlePodcastSettingChange = (setting: string, checked: boolean) => {
-    const event = {
-      target: { name: `voice_config.podcast_settings.${setting}`, value: checked },
-    } as unknown as React.ChangeEvent<HTMLInputElement>;
-    onInputChange(event);
-  };
-
-  const handleMCPServerChange = (serverId: string) => {
-    const event = {
-      target: { name: "mcp_server_id", value: serverId },
-    } as React.ChangeEvent<HTMLInputElement>;
-    onInputChange(event);
-  };
-
-  const handleMCPToolsChange = (selectedTools: string[]) => {
-    const event = {
-      target: { name: "selected_mcp_tools", value: selectedTools },
-    } as unknown as React.ChangeEvent<HTMLInputElement>;
-    onInputChange(event);
-  };
-
-  return (
-    <div className="flex flex-col h-full bg-card">
-      <div className="flex justify-between items-center p-5 border-b border-border">
-        <h2 className="text-lg font-semibold text-card-foreground">
-          {editingAgent ? "Edit Agent" : "Create New Agent"}
-        </h2>
-        <Button onClick={onCancel} variant="outline" size="sm">
-          Cancel
-        </Button>
-      </div>
-
-      <div className="flex-1 overflow-y-auto">
-        <form onSubmit={onSubmit} className="flex flex-col min-h-full">
-          <div className="flex-1 p-5 pb-0">
-            <div className="space-y-5">
-
-              <div>
-                <label className="block mb-2 font-medium text-card-foreground">
-                  Agent Name *
-                </label>
-                <Input
-                  name="name"
-                  value={formData.name}
-                  onChange={onInputChange}
-                  placeholder="e.g., Business Analyst"
-                  required
-                />
-              </div>
-
-              <div>
-                <label className="block mb-2 font-medium text-card-foreground">
-                  Characteristics *
-                </label>
-                <Textarea
-                  name="characteristics"
-                  value={formData.characteristics}
-                  onChange={onInputChange}
-                  rows={3}
-                  placeholder="Describe the agent's personality, expertise, and behavioral traits..."
-                  className="resize-y"
-                  required
-                />
-              </div>
-
-              <div>
-                <label className="block mb-2 font-medium text-card-foreground">
-                  System Prompt *
-                </label>
-                <Textarea
-                  name="prompt"
-                  value={formData.prompt}
-                  onChange={onInputChange}
-                  rows={6}
-                  placeholder="Detailed instructions for how the agent should behave and respond..."
-                  className="resize-y"
-                  required
-                />
-              </div>
-
-              <Separator />
-
-              <div>
-                <h3 className="mb-4 font-bold text-card-foreground text-lg">
-                  Model Connection
-                </h3>
-
-                <div className="space-y-4">
-                  <div>
-                    <label className="block mb-2 font-medium text-card-foreground">
-                      Connection *
-                    </label>
-                    <Select
-                      value={formData.connection_id || ""}
-                      onValueChange={handleConnectionChange}
-                    >
-                      <SelectTrigger>
-                        <SelectValue placeholder="Select a connection" />
-                      </SelectTrigger>
-                      <SelectContent>
-                        {activeConnections.map((connection) => (
-                          <SelectItem key={connection.id} value={connection.id}>
-                            <div className="flex flex-col">
-                              <span>{connection.name}</span>
-                              <span className="text-sm text-muted-foreground">
-                                {connection.provider} • {connection.model_name}
-                              </span>
-                            </div>
-                          </SelectItem>
-                        ))}
-                        <SelectItem value="add-new">
-                          <div className="flex items-center gap-2 text-primary">
-                            <span>+ Add New Connection</span>
-                          </div>
-                        </SelectItem>
-                      </SelectContent>
-                    </Select>
-                    {activeConnections.length === 0 && !connectionsLoading && (
-                      <p className="text-sm text-muted-foreground mt-1">
-                        No active connections available. Create a connection first in the Connections tab.
-                      </p>
-                    )}
-                  </div>
-
-                  {selectedConnection && (
-                    <div className="p-3 bg-muted rounded-lg">
-                      <h4 className="font-medium mb-2">Selected Connection Details:</h4>
-                      <div className="text-sm space-y-1">
-                        <p><span className="font-medium">Provider:</span> {selectedConnection.provider}</p>
-                        <p><span className="font-medium">Model:</span> {selectedConnection.model_name}</p>
-                        {selectedConnection.description && (
-                          <p><span className="font-medium">Description:</span> {selectedConnection.description}</p>
-                        )}
-                      </div>
-                    </div>
-                  )}
-                </div>
-              </div>
-
-              {/* MCP Server & Tools Section */}
-              <Separator />
-              <div>
-                <h3 className="mb-4 font-bold text-card-foreground text-lg">
-                  MCP Tools & Capabilities
-                </h3>
-                <div className="space-y-4">
-                  <MCPServerSelector
-                    selectedServerId={formData.mcp_server_id}
-                    selectedTools={formData.selected_mcp_tools}
-                    onServerChange={handleMCPServerChange}
-                    onToolsChange={handleMCPToolsChange}
-                  />
-                  
-                  {formData.mcp_server_id && formData.selected_mcp_tools.length > 0 && (
-                    <div className="p-3 bg-blue-50 border border-blue-200 rounded-lg">
-                      <div className="text-sm text-blue-800">
-                        <strong>🔧 Agent Capabilities:</strong> This agent will automatically use the selected MCP tools 
-                        to help users with tasks like file management, web searches, git operations, and more.
-                      </div>
-                    </div>
-                  )}
-                  
-                  {!formData.mcp_server_id && (
-                    <div className="p-3 bg-gray-50 border border-gray-200 rounded-lg">
-                      <div className="text-sm text-gray-700">
-                        <strong>💡 Enhanced Agent:</strong> Add MCP tools to give your agent powerful capabilities 
-                        like file operations, web search, git commands, database access, and more!
-                      </div>
-                    </div>
-                  )}
-                </div>
-              </div>
-
-              <Separator />
-
-              <div>
-                <h3 className="mb-4 font-bold text-card-foreground text-lg">
-                  Chat Style Settings
-                </h3>
-
-                <div className="grid grid-cols-2 gap-4">
-                  <div>
-                    <label className="block mb-2 font-medium text-card-foreground">
-                      Friendliness
-                    </label>
-                    <Select
-                      value={formData.chat_style.friendliness}
-                      onValueChange={(value) =>
-                        handleSelectChange("chat_style.friendliness", value)
-                      }
-                    >
-                      <SelectTrigger>
-                        <SelectValue />
-                      </SelectTrigger>
-                      <SelectContent>
-                        <SelectItem value="friendly">Friendly</SelectItem>
-                        <SelectItem value="neutral">Neutral</SelectItem>
-                        <SelectItem value="formal">Formal</SelectItem>
-                      </SelectContent>
-                    </Select>
-                  </div>
-
-                  <div>
-                    <label className="block mb-2 font-medium text-card-foreground">
-                      Response Length
-                    </label>
-                    <Select
-                      value={formData.chat_style.response_length}
-                      onValueChange={(value) =>
-                        handleSelectChange("chat_style.response_length", value)
-                      }
-                    >
-                      <SelectTrigger>
-                        <SelectValue />
-                      </SelectTrigger>
-                      <SelectContent>
-                        <SelectItem value="short">Short & Concise</SelectItem>
-                        <SelectItem value="medium">Medium</SelectItem>
-                        <SelectItem value="long">Detailed & Long</SelectItem>
-                      </SelectContent>
-                    </Select>
-                  </div>
-
-                  <div>
-                    <label className="block mb-2 font-medium text-card-foreground">
-                      Personality
-                    </label>
-                    <Select
-                      value={formData.chat_style.personality}
-                      onValueChange={(value) =>
-                        handleSelectChange("chat_style.personality", value)
-                      }
-                    >
-                      <SelectTrigger>
-                        <SelectValue />
-                      </SelectTrigger>
-                      <SelectContent>
-                        <SelectItem value="enthusiastic">
-                          Enthusiastic
-                        </SelectItem>
-                        <SelectItem value="balanced">Balanced</SelectItem>
-                        <SelectItem value="reserved">Reserved</SelectItem>
-                      </SelectContent>
-                    </Select>
-                  </div>
-
-                  <div>
-                    <label className="block mb-2 font-medium text-card-foreground">
-                      Humor Level
-                    </label>
-                    <Select
-                      value={formData.chat_style.humor}
-                      onValueChange={(value) =>
-                        handleSelectChange("chat_style.humor", value)
-                      }
-                    >
-                      <SelectTrigger>
-                        <SelectValue />
-                      </SelectTrigger>
-                      <SelectContent>
-                        <SelectItem value="none">No Humor</SelectItem>
-                        <SelectItem value="light">Light Humor</SelectItem>
-                        <SelectItem value="witty">Witty</SelectItem>
-                      </SelectContent>
-                    </Select>
-                  </div>
-
-                  <div className="col-span-2">
-                    <label className="block mb-2 font-medium text-card-foreground">
-                      Expertise Level
-                    </label>
-                    <Select
-                      value={formData.chat_style.expertise_level}
-                      onValueChange={(value) =>
-                        handleSelectChange("chat_style.expertise_level", value)
-                      }
-                    >
-                      <SelectTrigger>
-                        <SelectValue />
-                      </SelectTrigger>
-                      <SelectContent>
-                        <SelectItem value="beginner">
-                          Beginner-friendly
-                        </SelectItem>
-                        <SelectItem value="intermediate">
-                          Intermediate
-                        </SelectItem>
-                        <SelectItem value="expert">Expert Level</SelectItem>
-                      </SelectContent>
-                    </Select>
-                  </div>
-                </div>
-              </div>
-
-              <Separator />
-
-              <div>
-                <h3 className="mb-4 font-bold text-card-foreground text-lg">
-                  Voice Configuration
-                </h3>
-
-                <div className="space-y-4">
-                  <div className="flex items-center space-x-2">
-                    <Checkbox
-                      id="voice_enabled"
-                      checked={formData.voice_config.voice_enabled}
-                      onCheckedChange={handleVoiceEnabledChange}
-                    />
-                    <Label htmlFor="voice_enabled" className="font-medium">
-                      Enable voice for this agent
-                    </Label>
-                  </div>
-
-                  {formData.voice_config.voice_enabled && (
-                    <div className="space-y-4 pl-6 border-l-2 border-primary/20">
-                      <div>
-                        <label className="block mb-2 font-medium text-card-foreground">
-                          Voice Connection
-                        </label>
-                        <Select
-                          value={formData.voice_config.voice_connection_id || ""}
-                          onValueChange={handleVoiceConnectionChange}
-                        >
-                          <SelectTrigger>
-                            <SelectValue placeholder="Select a voice connection" />
-                          </SelectTrigger>
-                          <SelectContent>
-                            {voiceConnections.map((connection) => (
-                              <SelectItem key={connection.id} value={connection.id}>
-                                <div className="flex flex-col">
-                                  <span>{connection.name}</span>
-                                  <span className="text-sm text-muted-foreground">
-                                    {connection.provider} • {connection.style} • {connection.provider_type.toUpperCase()}
-                                  </span>
-                                </div>
-                              </SelectItem>
-                            ))}
-                            <SelectItem value="add-new">
-                              <div className="flex items-center gap-2 text-primary">
-                                <span>+ Add New Voice Connection</span>
-                              </div>
-                            </SelectItem>
-                          </SelectContent>
-                        </Select>
-                        {voiceConnections.length === 0 && (
-                          <p className="text-sm text-muted-foreground mt-1">
-                            No voice connections available. Create a voice connection first in Settings.
-                          </p>
-                        )}
-                      </div>
-
-                      {selectedVoiceConnection && (
-                        <div className="p-3 bg-muted rounded-lg">
-                          <h4 className="font-medium mb-2">Selected Voice Connection Details:</h4>
-                          <div className="text-sm space-y-1">
-                            <p><span className="font-medium">Provider:</span> {selectedVoiceConnection.provider}</p>
-                            <p><span className="font-medium">Voice ID:</span> {selectedVoiceConnection.voice_id || 'Default'}</p>
-                            <p><span className="font-medium">Style:</span> {selectedVoiceConnection.style}</p>
-                            <p><span className="font-medium">Speed:</span> {selectedVoiceConnection.speed}x</p>
-                            {selectedVoiceConnection.description && (
-                              <p><span className="font-medium">Description:</span> {selectedVoiceConnection.description}</p>
-                            )}
-                          </div>
-                        </div>
-                      )}
-
-                      <div>
-                        <h4 className="font-medium mb-3 text-card-foreground">Podcast Settings</h4>
-                        <div className="space-y-2">
-                          <div className="flex items-center space-x-2">
-                            <Checkbox
-                              id="intro_enabled"
-                              checked={formData.voice_config.podcast_settings?.intro_enabled || false}
-                              onCheckedChange={(checked) => handlePodcastSettingChange('intro_enabled', checked as boolean)}
-                            />
-                            <Label htmlFor="intro_enabled" className="text-sm">
-                              Include intro when generating podcasts
-                            </Label>
-                          </div>
-                          
-                          <div className="flex items-center space-x-2">
-                            <Checkbox
-                              id="outro_enabled"
-                              checked={formData.voice_config.podcast_settings?.outro_enabled || false}
-                              onCheckedChange={(checked) => handlePodcastSettingChange('outro_enabled', checked as boolean)}
-                            />
-                            <Label htmlFor="outro_enabled" className="text-sm">
-                              Include outro when generating podcasts
-                            </Label>
-                          </div>
-                          
-                          <div className="flex items-center space-x-2">
-                            <Checkbox
-                              id="background_music"
-                              checked={formData.voice_config.podcast_settings?.background_music || false}
-                              onCheckedChange={(checked) => handlePodcastSettingChange('background_music', checked as boolean)}
-                            />
-                            <Label htmlFor="background_music" className="text-sm">
-                              Add background music to podcasts
-                            </Label>
-                          </div>
-                        </div>
-                      </div>
-                    </div>
-                  )}
-                </div>
-              </div>
-            </div>
-          </div>
-
-          {/* Submit button fixed at bottom */}
-          <div className="border-t border-border p-5 flex-shrink-0">
-            <Button
-              type="submit"
-              size="lg"
-              disabled={isLoading}
-              className="w-full"
-            >
-              {isLoading
-                ? "Creating..."
-                : editingAgent
-                ? "Update Agent"
-                : "Create Agent"}
-            </Button>
-          </div>
-        </form>
-      </div>
-    </div>
-  );
-};
-
-export default AgentForm;
-=======
 import { Badge } from "@/components/ui/badge";
 import { Button } from "@/components/ui/button";
 import { Card, CardContent, CardHeader, CardTitle } from "@/components/ui/card";
@@ -590,6 +36,9 @@
   connection_id?: string;
   chat_style?: ChatStyle;
   voice_config?: AgentVoiceConfig;
+  mcp_server_id?: string;
+  selected_mcp_tools?: string[];
+  mcp_tool_config?: Record<string, any>;
 }
 
 interface FormData {
@@ -599,6 +48,9 @@
   connection_id: string;
   chat_style: ChatStyle;
   voice_config: AgentVoiceConfig;
+  mcp_server_id: string;
+  selected_mcp_tools: string[];
+  mcp_tool_config: Record<string, any>;
 }
 
 interface AgentFormProps {
@@ -623,11 +75,18 @@
   onCancel,
 }) => {
   const navigate = useNavigate();
-  const { getActiveConnections } = useConnections();
+  const { loading: connectionsLoading, getActiveConnections } =
+    useConnections();
   const { getTTSConnections } = useVoiceConnections();
 
   const activeConnections = getActiveConnections();
+  const selectedConnection = activeConnections.find(
+    (conn) => conn.id === formData.connection_id
+  );
   const voiceConnections = getTTSConnections();
+  const selectedVoiceConnection = voiceConnections.find(
+    (conn) => conn.id === formData.voice_config.voice_connection_id
+  );
 
   const presetTemplates = [
     {
@@ -706,6 +165,20 @@
     onInputChange(event);
   };
 
+  const handleMCPServerChange = (serverId: string) => {
+    const event = {
+      target: { name: "mcp_server_id", value: serverId },
+    } as React.ChangeEvent<HTMLInputElement>;
+    onInputChange(event);
+  };
+
+  const handleMCPToolsChange = (selectedTools: string[]) => {
+    const event = {
+      target: { name: "selected_mcp_tools", value: selectedTools },
+    } as unknown as React.ChangeEvent<HTMLInputElement>;
+    onInputChange(event);
+  };
+
   const handleTemplateSelect = (template: (typeof presetTemplates)[0]) => {
     const nameEvent = {
       target: { name: "name", value: template.name },
@@ -768,7 +241,6 @@
                 onChange={onInputChange}
                 placeholder="e.g., Business Analyst"
                 required
-                className="mt-1 w-full"
               />
             </div>
 
@@ -783,7 +255,7 @@
                 onChange={onInputChange}
                 rows={3}
                 placeholder="Describe the agent's personality, expertise, and behavioral traits..."
-                className="mt-1 resize-y w-full"
+                className="resize-y"
                 required
               />
             </div>
@@ -799,7 +271,7 @@
                 onChange={onInputChange}
                 rows={6}
                 placeholder="Detailed instructions for how the agent should behave and respond..."
-                className="mt-1 resize-y w-full"
+                className="resize-y"
                 required
               />
             </div>
@@ -813,20 +285,20 @@
           <CardContent className="space-y-4">
             <div>
               <Label htmlFor="connection" className="text-sm font-medium">
-                Connection *
+                AI Model Connection *
               </Label>
               <Select
                 value={formData.connection_id || ""}
                 onValueChange={handleConnectionChange}
+                disabled={connectionsLoading}
               >
-                <SelectTrigger className="mt-1 w-full">
-                  <SelectValue placeholder="Select a connection" />
+                <SelectTrigger className="mt-1">
+                  <SelectValue placeholder="Select a model connection" />
                 </SelectTrigger>
                 <SelectContent>
                   {activeConnections.map((connection) => (
                     <SelectItem key={connection.id} value={connection.id}>
-                      {connection.name} ({connection.provider}:{" "}
-                      {connection.model_name})
+                      {connection.name} ({connection.provider})
                     </SelectItem>
                   ))}
                   <SelectItem value="add-new">+ Add New Connection</SelectItem>
@@ -838,120 +310,126 @@
 
         <Card>
           <CardHeader>
-            <CardTitle>Chat Style Configuration</CardTitle>
+            <CardTitle>MCP Server Configuration</CardTitle>
           </CardHeader>
           <CardContent className="space-y-4">
-            <div className="grid grid-cols-1 lg:grid-cols-2 gap-4">
-              <div>
-                <Label htmlFor="friendliness" className="text-sm font-medium">
-                  Friendliness
-                </Label>
-                <Select
-                  value={formData.chat_style.friendliness}
-                  onValueChange={(value) =>
-                    handleSelectChange("chat_style.friendliness", value)
-                  }
-                >
-                  <SelectTrigger className="mt-1 w-full">
-                    <SelectValue />
-                  </SelectTrigger>
-                  <SelectContent>
-                    <SelectItem value="friendly">Friendly</SelectItem>
-                    <SelectItem value="neutral">Neutral</SelectItem>
-                    <SelectItem value="formal">Formal</SelectItem>
-                  </SelectContent>
-                </Select>
-              </div>
-
-              <div>
-                <Label
-                  htmlFor="response_length"
-                  className="text-sm font-medium"
-                >
-                  Response Length
-                </Label>
-                <Select
-                  value={formData.chat_style.response_length}
-                  onValueChange={(value) =>
-                    handleSelectChange("chat_style.response_length", value)
-                  }
-                >
-                  <SelectTrigger className="mt-1 w-full">
-                    <SelectValue />
-                  </SelectTrigger>
-                  <SelectContent>
-                    <SelectItem value="short">Short</SelectItem>
-                    <SelectItem value="medium">Medium</SelectItem>
-                    <SelectItem value="long">Long</SelectItem>
-                  </SelectContent>
-                </Select>
-              </div>
-
-              <div>
-                <Label htmlFor="personality" className="text-sm font-medium">
-                  Personality
-                </Label>
-                <Select
-                  value={formData.chat_style.personality}
-                  onValueChange={(value) =>
-                    handleSelectChange("chat_style.personality", value)
-                  }
-                >
-                  <SelectTrigger className="mt-1 w-full">
-                    <SelectValue />
-                  </SelectTrigger>
-                  <SelectContent>
-                    <SelectItem value="enthusiastic">Enthusiastic</SelectItem>
-                    <SelectItem value="balanced">Balanced</SelectItem>
-                    <SelectItem value="reserved">Reserved</SelectItem>
-                  </SelectContent>
-                </Select>
-              </div>
-
-              <div>
-                <Label htmlFor="humor" className="text-sm font-medium">
-                  Humor Level
-                </Label>
-                <Select
-                  value={formData.chat_style.humor}
-                  onValueChange={(value) =>
-                    handleSelectChange("chat_style.humor", value)
-                  }
-                >
-                  <SelectTrigger className="mt-1 w-full">
-                    <SelectValue />
-                  </SelectTrigger>
-                  <SelectContent>
-                    <SelectItem value="none">None</SelectItem>
-                    <SelectItem value="light">Light</SelectItem>
-                    <SelectItem value="witty">Witty</SelectItem>
-                  </SelectContent>
-                </Select>
-              </div>
-
-              <div>
-                <Label
-                  htmlFor="expertise_level"
-                  className="text-sm font-medium"
-                >
-                  Expertise Level
-                </Label>
-                <Select
-                  value={formData.chat_style.expertise_level}
-                  onValueChange={(value) =>
-                    handleSelectChange("chat_style.expertise_level", value)
-                  }
-                >
-                  <SelectTrigger className="mt-1 w-full">
-                    <SelectValue />
-                  </SelectTrigger>
-                  <SelectContent>
-                    <SelectItem value="beginner">Beginner</SelectItem>
-                    <SelectItem value="intermediate">Intermediate</SelectItem>
-                    <SelectItem value="expert">Expert</SelectItem>
-                  </SelectContent>
-                </Select>
-              </div>
+            <MCPServerSelector
+              selectedServerId={formData.mcp_server_id}
+              onServerChange={handleMCPServerChange}
+              onToolsChange={handleMCPToolsChange}
+              selectedTools={formData.selected_mcp_tools}
+            />
+          </CardContent>
+        </Card>
+
+        <Card>
+          <CardHeader>
+            <CardTitle>Chat Style</CardTitle>
+          </CardHeader>
+          <CardContent className="space-y-4">
+            <div>
+              <Label htmlFor="friendliness" className="text-sm font-medium">
+                Friendliness
+              </Label>
+              <Select
+                value={formData.chat_style.friendliness}
+                onValueChange={(value) =>
+                  handleSelectChange("chat_style.friendliness", value)
+                }
+              >
+                <SelectTrigger className="mt-1 w-full">
+                  <SelectValue />
+                </SelectTrigger>
+                <SelectContent>
+                  <SelectItem value="friendly">Friendly</SelectItem>
+                  <SelectItem value="neutral">Neutral</SelectItem>
+                  <SelectItem value="formal">Formal</SelectItem>
+                </SelectContent>
+              </Select>
+            </div>
+
+            <div>
+              <Label htmlFor="response_length" className="text-sm font-medium">
+                Response Length
+              </Label>
+              <Select
+                value={formData.chat_style.response_length}
+                onValueChange={(value) =>
+                  handleSelectChange("chat_style.response_length", value)
+                }
+              >
+                <SelectTrigger className="mt-1 w-full">
+                  <SelectValue />
+                </SelectTrigger>
+                <SelectContent>
+                  <SelectItem value="short">Short</SelectItem>
+                  <SelectItem value="medium">Medium</SelectItem>
+                  <SelectItem value="long">Long</SelectItem>
+                </SelectContent>
+              </Select>
+            </div>
+
+            <div>
+              <Label htmlFor="personality" className="text-sm font-medium">
+                Personality
+              </Label>
+              <Select
+                value={formData.chat_style.personality}
+                onValueChange={(value) =>
+                  handleSelectChange("chat_style.personality", value)
+                }
+              >
+                <SelectTrigger className="mt-1 w-full">
+                  <SelectValue />
+                </SelectTrigger>
+                <SelectContent>
+                  <SelectItem value="enthusiastic">Enthusiastic</SelectItem>
+                  <SelectItem value="balanced">Balanced</SelectItem>
+                  <SelectItem value="reserved">Reserved</SelectItem>
+                </SelectContent>
+              </Select>
+            </div>
+
+            <div>
+              <Label htmlFor="humor" className="text-sm font-medium">
+                Humor Level
+              </Label>
+              <Select
+                value={formData.chat_style.humor}
+                onValueChange={(value) =>
+                  handleSelectChange("chat_style.humor", value)
+                }
+              >
+                <SelectTrigger className="mt-1 w-full">
+                  <SelectValue />
+                </SelectTrigger>
+                <SelectContent>
+                  <SelectItem value="none">None</SelectItem>
+                  <SelectItem value="light">Light</SelectItem>
+                  <SelectItem value="witty">Witty</SelectItem>
+                </SelectContent>
+              </Select>
+            </div>
+
+            <div>
+              <Label htmlFor="expertise_level" className="text-sm font-medium">
+                Expertise Level
+              </Label>
+              <Select
+                value={formData.chat_style.expertise_level}
+                onValueChange={(value) =>
+                  handleSelectChange("chat_style.expertise_level", value)
+                }
+              >
+                <SelectTrigger className="mt-1 w-full">
+                  <SelectValue />
+                </SelectTrigger>
+                <SelectContent>
+                  <SelectItem value="beginner">Beginner</SelectItem>
+                  <SelectItem value="intermediate">Intermediate</SelectItem>
+                  <SelectItem value="expert">Expert</SelectItem>
+                </SelectContent>
+              </Select>
             </div>
           </CardContent>
         </Card>
@@ -1086,5 +564,4 @@
   );
 };
 
-export default AgentForm;
->>>>>>> 58059d52
+export default AgentForm;