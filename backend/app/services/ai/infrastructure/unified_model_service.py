from pydantic_ai import Agent as PydanticAgent
from pydantic_ai.models.openai import OpenAIModel
from pydantic_ai.providers.openai import OpenAIProvider
from typing import List, Dict, Optional, Union
import os
import asyncio
from .model_fetchers import fetch_openrouter_models_async, fetch_groq_models_async, fetch_openai_models_async, fetch_gemini_models_async


class UnifiedModelService:
    """Unified service for all AI models using Pydantic AI"""
    
    SUPPORTED_PROVIDERS = {
        'ollama': {
            'models': ['gemma3:4b', 'gemma2:2b', 'gemma2:9b', 'llama3.1:8b', 'llama3.1:70b', 'mistral:7b', 'codellama:7b'],
            'requires_api_key': False,
            'base_url_required': True
        },
        'openai': {
            'models': [],
            'requires_api_key': True,
            'base_url_required': False
        },
        'anthropic': {
            'models': ['claude-3-5-sonnet-20241022', 'claude-3-opus-20240229', 'claude-3-haiku-20240307'],
            'requires_api_key': True,
            'base_url_required': False
        },
        'gemini': {
            'models': [],
            'requires_api_key': True,
            'base_url_required': False
        },
        'groq': {
            'models': [],
            'requires_api_key': True,
            'base_url_required': False
        },
        'openrouter': {
            'models': [],
            'requires_api_key': True,
            'base_url_required': False
        },
        'mcp': {
            'models': [],  # MCP servers don't have traditional models
            'requires_api_key': False,
            'base_url_required': True,  # MCP server URL
            'supports_tools': True,
            'supports_resources': True,
            'connection_type': 'mcp_server'
        }
    }
    
    def __init__(self):
        self._agents = {}
        self._models = {}

        openrouter_api_key = os.getenv('OPENROUTER_API_KEY')
        if openrouter_api_key:
            print("Attempting to fetch OpenRouter models...")
            try:
                models = asyncio.run(fetch_openrouter_models_async(openrouter_api_key))
                if models:
                    type(self).SUPPORTED_PROVIDERS['openrouter']['models'] = models
                    print(f"Successfully fetched {len(models)} OpenRouter models.")
                else:
                    print("No models returned from OpenRouter or API key was missing for fetch method.")
            except RuntimeError as e:
                if "cannot be called when another loop is running" in str(e):
                    print(f"Warning: Could not fetch OpenRouter models during init due to existing event loop: {e}")
                    print("Consider calling an async initialization method for UnifiedModelService if models are needed at startup in an async context.")
                else:
                    print(f"Error fetching OpenRouter models during init: {e}")
            except Exception as e:
                print(f"An unexpected error occurred while fetching OpenRouter models during init: {e}")
        else:
            print("OPENROUTER_API_KEY not found in environment. Skipping dynamic OpenRouter model fetching.")
        
        groq_api_key = os.getenv('GROQ_API_KEY')
        if groq_api_key:
            print("Attempting to fetch Groq models...")
            try:
                models = asyncio.run(fetch_groq_models_async(groq_api_key))
                if models:
                    type(self).SUPPORTED_PROVIDERS['groq']['models'] = models
                    print(f"Successfully fetched {len(models)} Groq models.")
                else:
                    print("No models returned from Groq or API key was missing for fetch method.")
            except RuntimeError as e:
                if "cannot be called when another loop is running" in str(e):
                    print(f"Warning: Could not fetch Groq models during init due to existing event loop: {e}")
                    print("Consider calling an async initialization method for UnifiedModelService if models are needed at startup in an async context.")
                else:
                    print(f"Error fetching Groq models during init: {e}")
            except Exception as e:
                print(f"An unexpected error occurred while fetching Groq models during init: {e}")
        else:
            print("GROQ_API_KEY not found in environment. Skipping dynamic Groq model fetching.")
        
        openai_api_key = os.getenv('OPENAI_API_KEY')
        if openai_api_key:
            print("Attempting to fetch OpenAI models...")
            try:
                models = asyncio.run(fetch_openai_models_async(openai_api_key))
                if models:
                    type(self).SUPPORTED_PROVIDERS['openai']['models'] = models
                    print(f"Successfully fetched {len(models)} OpenAI models.")
                else:
                    print("No models returned from OpenAI or API key was missing for fetch method.")
            except RuntimeError as e:
                if "cannot be called when another loop is running" in str(e):
                    print(f"Warning: Could not fetch OpenAI models during init due to existing event loop: {e}")
                    print("Consider calling an async initialization method for UnifiedModelService if models are needed at startup in an async context.")
                else:
                    print(f"Error fetching OpenAI models during init: {e}")
            except Exception as e:
                print(f"An unexpected error occurred while fetching OpenAI models during init: {e}")
        else:
            print("OPENAI_API_KEY not found in environment. Skipping dynamic OpenAI model fetching.")
        
        gemini_api_key = os.getenv('GEMINI_API_KEY')
        if gemini_api_key:
            print("Attempting to fetch Gemini models...")
            try:
                models = asyncio.run(fetch_gemini_models_async(gemini_api_key))
                if models:
                    type(self).SUPPORTED_PROVIDERS['gemini']['models'] = models
                    print(f"Successfully fetched {len(models)} Gemini models.")
                else:
                    print("No models returned from Gemini or API key was missing for fetch method.")
            except RuntimeError as e:
                if "cannot be called when another loop is running" in str(e):
                    print(f"Warning: Could not fetch Gemini models during init due to existing event loop: {e}")
                    print("Consider calling an async initialization method for UnifiedModelService if models are needed at startup in an async context.")
                else:
                    print(f"Error fetching Gemini models during init: {e}")
            except Exception as e:
                print(f"An unexpected error occurred while fetching Gemini models during init: {e}")
        else:
            print("GEMINI_API_KEY not found in environment. Skipping dynamic Gemini model fetching.")
    
    def get_available_providers(self) -> Dict[str, Dict]:
        """Get all available providers and their models"""
        return self.SUPPORTED_PROVIDERS
    
    def get_models_for_provider(self, provider: str) -> List[str]:
        """Get available models for a specific provider"""
        return self.SUPPORTED_PROVIDERS.get(provider, {}).get('models', [])
    
    def create_model(self, provider: str, model_name: str, api_key: Optional[str] = None, base_url: Optional[str] = None):
        """Create a model instance for the given provider and model"""
        try:
            if provider == 'ollama':
                base_url = base_url or 'http://localhost:11434'
                openai_compatible_url = f"{base_url}/v1" if not base_url.endswith('/v1') else base_url
                return OpenAIModel(
                    model_name=model_name,
                    provider=OpenAIProvider(base_url=openai_compatible_url)
                )
            
            elif provider == 'openai':
                if not api_key:
                    api_key = os.getenv('OPENAI_API_KEY')
                if not api_key:
                    raise ValueError("OpenAI API key is required")
                os.environ['OPENAI_API_KEY'] = api_key
                return f'openai:{model_name}'
            
            elif provider == 'anthropic':
                if not api_key:
                    api_key = os.getenv('ANTHROPIC_API_KEY')
                if not api_key:
                    raise ValueError("Anthropic API key is required")
                os.environ['ANTHROPIC_API_KEY'] = api_key
                return f'anthropic:{model_name}'
            
            elif provider == 'gemini':
                if not api_key:
                    api_key = os.getenv('GEMINI_API_KEY')
                if not api_key:
                    raise ValueError("Gemini API key is required")
                os.environ['GOOGLE_API_KEY'] = api_key
                return f'google-gla:{model_name}'
            
            elif provider == 'groq':
                if not api_key:
                    api_key = os.getenv('GROQ_API_KEY')
                if not api_key:
                    raise ValueError("Groq API key is required")
                os.environ['GROQ_API_KEY'] = api_key
                return f'groq:{model_name}'
            
<<<<<<< HEAD
            elif provider == 'mcp':
                # MCP provider doesn't use traditional models
                # Return a special MCP provider identifier
                if not base_url:
                    raise ValueError("MCP server URL is required")
                return f'mcp:{base_url}'
            
=======
            elif provider == 'openrouter':
                if not api_key:
                    api_key = os.getenv('OPENROUTER_API_KEY')
                if not api_key:
                    raise ValueError("OpenRouter API key is required")
                os.environ['OPENROUTER_API_KEY'] = api_key
                return f'openrouter:{model_name}'

>>>>>>> 8a0a2726
            else:
                raise ValueError(f"Unsupported provider: {provider}")
                
        except Exception as e:
            print(f"Error creating model {provider}:{model_name}: {e}")
            raise
    
    def get_agent(self, agent_id: str, system_prompt: str, provider: str, model_name: str, 
                  api_key: Optional[str] = None, base_url: Optional[str] = None) -> PydanticAgent:
        """Get or create a Pydantic AI agent"""
        agent_key = f"{agent_id}_{provider}_{model_name}"
        
        if agent_key not in self._agents:
            try:
                model = self.create_model(provider, model_name, api_key, base_url)
                agent = PydanticAgent(model=model, system_prompt=system_prompt)
                self._agents[agent_key] = agent
            except Exception as e:
                print(f"Error creating agent {agent_id}: {e}")
                raise
        
        return self._agents[agent_key]
    
    async def chat_completion(self, messages: List[Dict[str, str]], system_prompt: str,
                            provider: str, model_name: str, api_key: Optional[str] = None,
                            base_url: Optional[str] = None) -> str:
        """Generate a chat completion using the specified model"""
        try:
            model = self.create_model(provider, model_name, api_key, base_url)
            agent = PydanticAgent(model=model, system_prompt=system_prompt)
            
            conversation_text = ""
            for message in messages:
                role = message.get("role", "user")
                content = message.get("content", "")
                
                if role == "user":
                    conversation_text += f"{content}\n"
                elif role == "assistant":
                    conversation_text += f"Assistant: {content}\n"
            
            result = await agent.run(conversation_text)
            return result.output
            
        except Exception as e:
            print(f"Error in chat completion: {e}")
            return f"I apologize, but I encountered an error: {str(e)}"
    
    def validate_model_config(self, provider: str, model_name: str, api_key: Optional[str] = None) -> bool:
        """Validate if a model configuration is valid"""
        try:
            if provider not in self.SUPPORTED_PROVIDERS:
                return False
            
            provider_info = self.SUPPORTED_PROVIDERS[provider]
            
            if model_name not in provider_info['models']:
                return False
            
            if provider_info['requires_api_key'] and not api_key:
                env_key = f"{provider.upper()}_API_KEY"
                if not os.getenv(env_key):
                    return False
            
            return True
            
        except Exception:
            return False


_unified_service = None


def get_unified_model_service() -> UnifiedModelService:
    """Get the singleton unified model service"""
    global _unified_service
    if _unified_service is None:
        _unified_service = UnifiedModelService()
    return _unified_service<|MERGE_RESOLUTION|>--- conflicted
+++ resolved
@@ -1,15 +1,22 @@
+import asyncio
+import os
+from typing import Dict, List, Optional, Union
+
 from pydantic_ai import Agent as PydanticAgent
 from pydantic_ai.models.openai import OpenAIModel
 from pydantic_ai.providers.openai import OpenAIProvider
-from typing import List, Dict, Optional, Union
-import os
-import asyncio
-from .model_fetchers import fetch_openrouter_models_async, fetch_groq_models_async, fetch_openai_models_async, fetch_gemini_models_async
+
+from .model_fetchers import (
+    fetch_gemini_models_async,
+    fetch_groq_models_async,
+    fetch_openai_models_async,
+    fetch_openrouter_models_async,
+)
 
 
 class UnifiedModelService:
     """Unified service for all AI models using Pydantic AI"""
-    
+
     SUPPORTED_PROVIDERS = {
         'ollama': {
             'models': ['gemma3:4b', 'gemma2:2b', 'gemma2:9b', 'llama3.1:8b', 'llama3.1:70b', 'mistral:7b', 'codellama:7b'],
@@ -50,7 +57,7 @@
             'connection_type': 'mcp_server'
         }
     }
-    
+
     def __init__(self):
         self._agents = {}
         self._models = {}
@@ -59,23 +66,31 @@
         if openrouter_api_key:
             print("Attempting to fetch OpenRouter models...")
             try:
-                models = asyncio.run(fetch_openrouter_models_async(openrouter_api_key))
+                models = asyncio.run(
+                    fetch_openrouter_models_async(openrouter_api_key))
                 if models:
-                    type(self).SUPPORTED_PROVIDERS['openrouter']['models'] = models
-                    print(f"Successfully fetched {len(models)} OpenRouter models.")
-                else:
-                    print("No models returned from OpenRouter or API key was missing for fetch method.")
+                    type(
+                        self).SUPPORTED_PROVIDERS['openrouter']['models'] = models
+                    print(
+                        f"Successfully fetched {len(models)} OpenRouter models.")
+                else:
+                    print(
+                        "No models returned from OpenRouter or API key was missing for fetch method.")
             except RuntimeError as e:
                 if "cannot be called when another loop is running" in str(e):
-                    print(f"Warning: Could not fetch OpenRouter models during init due to existing event loop: {e}")
-                    print("Consider calling an async initialization method for UnifiedModelService if models are needed at startup in an async context.")
+                    print(
+                        f"Warning: Could not fetch OpenRouter models during init due to existing event loop: {e}")
+                    print(
+                        "Consider calling an async initialization method for UnifiedModelService if models are needed at startup in an async context.")
                 else:
                     print(f"Error fetching OpenRouter models during init: {e}")
             except Exception as e:
-                print(f"An unexpected error occurred while fetching OpenRouter models during init: {e}")
+                print(
+                    f"An unexpected error occurred while fetching OpenRouter models during init: {e}")
         else:
-            print("OPENROUTER_API_KEY not found in environment. Skipping dynamic OpenRouter model fetching.")
-        
+            print(
+                "OPENROUTER_API_KEY not found in environment. Skipping dynamic OpenRouter model fetching.")
+
         groq_api_key = os.getenv('GROQ_API_KEY')
         if groq_api_key:
             print("Attempting to fetch Groq models...")
@@ -85,18 +100,23 @@
                     type(self).SUPPORTED_PROVIDERS['groq']['models'] = models
                     print(f"Successfully fetched {len(models)} Groq models.")
                 else:
-                    print("No models returned from Groq or API key was missing for fetch method.")
+                    print(
+                        "No models returned from Groq or API key was missing for fetch method.")
             except RuntimeError as e:
                 if "cannot be called when another loop is running" in str(e):
-                    print(f"Warning: Could not fetch Groq models during init due to existing event loop: {e}")
-                    print("Consider calling an async initialization method for UnifiedModelService if models are needed at startup in an async context.")
+                    print(
+                        f"Warning: Could not fetch Groq models during init due to existing event loop: {e}")
+                    print(
+                        "Consider calling an async initialization method for UnifiedModelService if models are needed at startup in an async context.")
                 else:
                     print(f"Error fetching Groq models during init: {e}")
             except Exception as e:
-                print(f"An unexpected error occurred while fetching Groq models during init: {e}")
+                print(
+                    f"An unexpected error occurred while fetching Groq models during init: {e}")
         else:
-            print("GROQ_API_KEY not found in environment. Skipping dynamic Groq model fetching.")
-        
+            print(
+                "GROQ_API_KEY not found in environment. Skipping dynamic Groq model fetching.")
+
         openai_api_key = os.getenv('OPENAI_API_KEY')
         if openai_api_key:
             print("Attempting to fetch OpenAI models...")
@@ -106,18 +126,23 @@
                     type(self).SUPPORTED_PROVIDERS['openai']['models'] = models
                     print(f"Successfully fetched {len(models)} OpenAI models.")
                 else:
-                    print("No models returned from OpenAI or API key was missing for fetch method.")
+                    print(
+                        "No models returned from OpenAI or API key was missing for fetch method.")
             except RuntimeError as e:
                 if "cannot be called when another loop is running" in str(e):
-                    print(f"Warning: Could not fetch OpenAI models during init due to existing event loop: {e}")
-                    print("Consider calling an async initialization method for UnifiedModelService if models are needed at startup in an async context.")
+                    print(
+                        f"Warning: Could not fetch OpenAI models during init due to existing event loop: {e}")
+                    print(
+                        "Consider calling an async initialization method for UnifiedModelService if models are needed at startup in an async context.")
                 else:
                     print(f"Error fetching OpenAI models during init: {e}")
             except Exception as e:
-                print(f"An unexpected error occurred while fetching OpenAI models during init: {e}")
+                print(
+                    f"An unexpected error occurred while fetching OpenAI models during init: {e}")
         else:
-            print("OPENAI_API_KEY not found in environment. Skipping dynamic OpenAI model fetching.")
-        
+            print(
+                "OPENAI_API_KEY not found in environment. Skipping dynamic OpenAI model fetching.")
+
         gemini_api_key = os.getenv('GEMINI_API_KEY')
         if gemini_api_key:
             print("Attempting to fetch Gemini models...")
@@ -127,37 +152,43 @@
                     type(self).SUPPORTED_PROVIDERS['gemini']['models'] = models
                     print(f"Successfully fetched {len(models)} Gemini models.")
                 else:
-                    print("No models returned from Gemini or API key was missing for fetch method.")
+                    print(
+                        "No models returned from Gemini or API key was missing for fetch method.")
             except RuntimeError as e:
                 if "cannot be called when another loop is running" in str(e):
-                    print(f"Warning: Could not fetch Gemini models during init due to existing event loop: {e}")
-                    print("Consider calling an async initialization method for UnifiedModelService if models are needed at startup in an async context.")
+                    print(
+                        f"Warning: Could not fetch Gemini models during init due to existing event loop: {e}")
+                    print(
+                        "Consider calling an async initialization method for UnifiedModelService if models are needed at startup in an async context.")
                 else:
                     print(f"Error fetching Gemini models during init: {e}")
             except Exception as e:
-                print(f"An unexpected error occurred while fetching Gemini models during init: {e}")
+                print(
+                    f"An unexpected error occurred while fetching Gemini models during init: {e}")
         else:
-            print("GEMINI_API_KEY not found in environment. Skipping dynamic Gemini model fetching.")
-    
+            print(
+                "GEMINI_API_KEY not found in environment. Skipping dynamic Gemini model fetching.")
+
     def get_available_providers(self) -> Dict[str, Dict]:
         """Get all available providers and their models"""
         return self.SUPPORTED_PROVIDERS
-    
+
     def get_models_for_provider(self, provider: str) -> List[str]:
         """Get available models for a specific provider"""
         return self.SUPPORTED_PROVIDERS.get(provider, {}).get('models', [])
-    
+
     def create_model(self, provider: str, model_name: str, api_key: Optional[str] = None, base_url: Optional[str] = None):
         """Create a model instance for the given provider and model"""
         try:
             if provider == 'ollama':
                 base_url = base_url or 'http://localhost:11434'
-                openai_compatible_url = f"{base_url}/v1" if not base_url.endswith('/v1') else base_url
+                openai_compatible_url = f"{base_url}/v1" if not base_url.endswith(
+                    '/v1') else base_url
                 return OpenAIModel(
                     model_name=model_name,
                     provider=OpenAIProvider(base_url=openai_compatible_url)
                 )
-            
+
             elif provider == 'openai':
                 if not api_key:
                     api_key = os.getenv('OPENAI_API_KEY')
@@ -165,7 +196,7 @@
                     raise ValueError("OpenAI API key is required")
                 os.environ['OPENAI_API_KEY'] = api_key
                 return f'openai:{model_name}'
-            
+
             elif provider == 'anthropic':
                 if not api_key:
                     api_key = os.getenv('ANTHROPIC_API_KEY')
@@ -173,7 +204,7 @@
                     raise ValueError("Anthropic API key is required")
                 os.environ['ANTHROPIC_API_KEY'] = api_key
                 return f'anthropic:{model_name}'
-            
+
             elif provider == 'gemini':
                 if not api_key:
                     api_key = os.getenv('GEMINI_API_KEY')
@@ -181,7 +212,7 @@
                     raise ValueError("Gemini API key is required")
                 os.environ['GOOGLE_API_KEY'] = api_key
                 return f'google-gla:{model_name}'
-            
+
             elif provider == 'groq':
                 if not api_key:
                     api_key = os.getenv('GROQ_API_KEY')
@@ -189,16 +220,7 @@
                     raise ValueError("Groq API key is required")
                 os.environ['GROQ_API_KEY'] = api_key
                 return f'groq:{model_name}'
-            
-<<<<<<< HEAD
-            elif provider == 'mcp':
-                # MCP provider doesn't use traditional models
-                # Return a special MCP provider identifier
-                if not base_url:
-                    raise ValueError("MCP server URL is required")
-                return f'mcp:{base_url}'
-            
-=======
+
             elif provider == 'openrouter':
                 if not api_key:
                     api_key = os.getenv('OPENROUTER_API_KEY')
@@ -207,73 +229,73 @@
                 os.environ['OPENROUTER_API_KEY'] = api_key
                 return f'openrouter:{model_name}'
 
->>>>>>> 8a0a2726
             else:
                 raise ValueError(f"Unsupported provider: {provider}")
-                
+
         except Exception as e:
             print(f"Error creating model {provider}:{model_name}: {e}")
             raise
-    
-    def get_agent(self, agent_id: str, system_prompt: str, provider: str, model_name: str, 
+
+    def get_agent(self, agent_id: str, system_prompt: str, provider: str, model_name: str,
                   api_key: Optional[str] = None, base_url: Optional[str] = None) -> PydanticAgent:
         """Get or create a Pydantic AI agent"""
         agent_key = f"{agent_id}_{provider}_{model_name}"
-        
+
         if agent_key not in self._agents:
             try:
-                model = self.create_model(provider, model_name, api_key, base_url)
+                model = self.create_model(
+                    provider, model_name, api_key, base_url)
                 agent = PydanticAgent(model=model, system_prompt=system_prompt)
                 self._agents[agent_key] = agent
             except Exception as e:
                 print(f"Error creating agent {agent_id}: {e}")
                 raise
-        
+
         return self._agents[agent_key]
-    
+
     async def chat_completion(self, messages: List[Dict[str, str]], system_prompt: str,
-                            provider: str, model_name: str, api_key: Optional[str] = None,
-                            base_url: Optional[str] = None) -> str:
+                              provider: str, model_name: str, api_key: Optional[str] = None,
+                              base_url: Optional[str] = None) -> str:
         """Generate a chat completion using the specified model"""
         try:
             model = self.create_model(provider, model_name, api_key, base_url)
             agent = PydanticAgent(model=model, system_prompt=system_prompt)
-            
+
             conversation_text = ""
             for message in messages:
                 role = message.get("role", "user")
                 content = message.get("content", "")
-                
+
                 if role == "user":
                     conversation_text += f"{content}\n"
                 elif role == "assistant":
                     conversation_text += f"Assistant: {content}\n"
-            
+
             result = await agent.run(conversation_text)
             return result.output
-            
+
         except Exception as e:
             print(f"Error in chat completion: {e}")
             return f"I apologize, but I encountered an error: {str(e)}"
-    
+
     def validate_model_config(self, provider: str, model_name: str, api_key: Optional[str] = None) -> bool:
         """Validate if a model configuration is valid"""
         try:
             if provider not in self.SUPPORTED_PROVIDERS:
                 return False
-            
+
             provider_info = self.SUPPORTED_PROVIDERS[provider]
-            
+
             if model_name not in provider_info['models']:
                 return False
-            
+
             if provider_info['requires_api_key'] and not api_key:
                 env_key = f"{provider.upper()}_API_KEY"
                 if not os.getenv(env_key):
                     return False
-            
+
             return True
-            
+
         except Exception:
             return False
 
