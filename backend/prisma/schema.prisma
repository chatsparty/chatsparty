// This is your Prisma schema file,
// learn more about it in the docs: https://pris.ly/d/prisma-schema

generator client {
  provider = "prisma-client-js"
}

datasource db {
  provider = "postgresql"
  url      = env("DATABASE_URL")
}

<<<<<<< HEAD
// User model with credit system
model User {
  id         String  @id @default(cuid())
  email      String  @unique
  password   String? // Made optional to support OAuth
  name       String?
  provider   String? // local, google, github, etc.
  isActive   Boolean @default(true)
  isVerified Boolean @default(false)

=======

enum AuthProviderType {
  LOCAL
  GOOGLE
}

// User model with credit system
model User {
  id              String    @id @default(cuid())
  email           String    @unique
  password        String?   // Made optional to support OAuth
  name            String?
  provider        AuthProviderType @default(LOCAL)
  providerId      String?   // Unique ID from the OAuth provider
  isActive        Boolean   @default(true)
  isVerified      Boolean   @default(false)
  
>>>>>>> 9e990265
  // Credit system fields
  creditsBalance     Int       @default(10000)
  creditsUsed        Int       @default(0)
  creditsPurchased   Int       @default(0)
  creditPlan         String?
  lastCreditRefillAt DateTime?

  createdAt DateTime @default(now())
  updatedAt DateTime @updatedAt

  // Relations
  agents             Agent[]
  conversations      Conversation[]
  connections        Connection[]
  voiceConnections   VoiceConnection[]
  projects           Project[]
  creditTransactions CreditTransaction[]
<<<<<<< HEAD
  agentRatings       AgentRating[]
  agentUsage         AgentUsage[]

  credits Credit[]

=======
  
  credits            Credit[]
  
  @@unique([provider, providerId])
>>>>>>> 9e990265
  @@index([email])
}

// Agent model with AI configuration
model Agent {
  id              String @id @default(cuid())
  name            String
  prompt          String @db.Text
  characteristics String @db.Text
  connectionId    String

  // JSON fields for configuration
  aiConfig  Json // Model configuration (renamed from model_config)
  chatStyle Json // Chat style configuration
  maxTokens Int? // Max tokens for agent response

  // Voice configuration
  voiceConnectionId String?
  voiceEnabled      Boolean @default(false)

  // Marketplace fields
  isPublic    Boolean  @default(false)
  isTemplate  Boolean  @default(false)
  category    String? // brainstorming, writing, analysis, etc.
  tags        String[] @default([])
  description String?  @db.Text
  usageCount  Int      @default(0)
  rating      Float    @default(0.0)
  ratingCount Int      @default(0)

  // Template fields
  templateId  String? // Reference to original template if imported
  isOriginal  Boolean   @default(true)
  publishedAt DateTime?

  createdAt DateTime @default(now())
  updatedAt DateTime @updatedAt

  // Relations
  userId          String
  user            User             @relation(fields: [userId], references: [id], onDelete: Cascade)
  voiceConnection VoiceConnection? @relation(fields: [voiceConnectionId], references: [id])
  conversations   Conversation[]
  messages        Message[]
  ratings         AgentRating[]
  usage           AgentUsage[]
  template        Agent?           @relation("AgentTemplate", fields: [templateId], references: [id])
  imports         Agent[]          @relation("AgentTemplate")

  @@index([userId])
  @@index([voiceConnectionId])
  @@index([isPublic])
  @@index([category])
  @@index([rating])
  @@index([usageCount])
  @@index([templateId])
}

// Connection model for AI provider connections
model Connection {
  id              String  @id @default(cuid())
  name            String
  description     String? @db.Text
  provider        String // openai, anthropic, google, etc.
  modelName       String
  apiKey          String?
  apiKeyEncrypted Boolean @default(false)
  baseUrl         String?
  isActive        Boolean @default(true)
  isDefault       Boolean @default(false) // Platform default connection

  createdAt DateTime @default(now())
  updatedAt DateTime @updatedAt

  // Relations
  userId String
  user   User   @relation(fields: [userId], references: [id], onDelete: Cascade)

  @@index([userId])
  @@index([provider])
}

// Conversation model
model Conversation {
  id           String  @id @default(cuid())
  agentId      String?
  userId       String
  projectId    String?
  participants Json // Array of participant IDs
  isShared     Boolean @default(false)

  // Chat-specific fields
  title    String   @default("New Conversation")
  agentIds String[] // Array of agent IDs for multi-agent conversations
  messages Json     @default("[]") // Array of messages stored as JSON
  metadata Json? // Additional metadata

  createdAt DateTime @default(now())
  updatedAt DateTime @updatedAt

  // Relations
  agent          Agent?       @relation(fields: [agentId], references: [id])
  user           User         @relation(fields: [userId], references: [id], onDelete: Cascade)
  project        Project?     @relation(fields: [projectId], references: [id])
  messageRecords Message[]    @relation("ConversationMessages")
  agentUsage     AgentUsage[]

  @@index([userId])
  @@index([agentId])
  @@index([projectId])
}

// Message model
model Message {
  id             Int     @id @default(autoincrement())
  conversationId String
  agentId        String?
  role           String // user, assistant, system
  content        String  @db.Text
  speaker        String?
  messageType    String  @default("message")
  language       String? // Detected language code (en, es, fr, etc.)

  createdAt DateTime @default(now())

  // Relations
  conversation Conversation @relation("ConversationMessages", fields: [conversationId], references: [id], onDelete: Cascade)
  agent        Agent?       @relation(fields: [agentId], references: [id])

  @@index([conversationId])
  @@index([agentId])
}

// Voice Connection model
model VoiceConnection {
  id           String  @id @default(cuid())
  name         String
  description  String? @db.Text
  provider     String // elevenlabs, openai, google, etc.
  providerType String // tts, stt, both

  // Voice settings
  voiceId   String?
  speed     Float   @default(1.0)
  pitch     Float   @default(1.0)
  stability Float   @default(0.75)
  clarity   Float   @default(0.8)
  style     String  @default("conversational") // conversational, podcast, professional

  // Authentication & Configuration
  apiKey          String?
  apiKeyEncrypted Boolean @default(false)
  baseUrl         String?
  isActive        Boolean @default(true)
  isCloudProxy    Boolean @default(false) // ChatsParty cloud proxy

  createdAt DateTime @default(now())
  updatedAt DateTime @updatedAt

  // Relations
  userId String
  user   User    @relation(fields: [userId], references: [id], onDelete: Cascade)
  agents Agent[]

  @@index([userId])
  @@index([provider])
}

// Project model
model Project {
  id          String  @id @default(cuid())
  name        String
  description String? @db.Text

  // VM Integration
  vmContainerId   String?
  vmStatus        String  @default("inactive") // inactive, starting, active, error, stopped
  vmConfiguration Json? // VM configuration (renamed from vm_config)
  vmUrl           String?

  // Storage & Files
  storageMountPath String?
  storageConfig    Json?

  // Project settings
  isActive      Boolean @default(true)
  autoSyncFiles Boolean @default(true)
  instructions  String? @db.Text

  // Timestamps
  createdAt      DateTime  @default(now())
  updatedAt      DateTime  @updatedAt
  lastVmActivity DateTime?

  // Relations
  userId        String
  user          User               @relation(fields: [userId], references: [id], onDelete: Cascade)
  projectFiles  ProjectFile[]
  conversations Conversation[]
  vmServices    ProjectVMService[]

  @@index([userId])
}

// Project File model
model ProjectFile {
  id          String  @id @default(cuid())
  projectId   String
  filename    String
  filePath    String // Path in storage
  vmPath      String? // Path in VM
  contentType String
  fileSize    BigInt
  checksum    String?

  // File metadata
  isSyncedToVm     Boolean   @default(false)
  lastSyncAt       DateTime?
  lastModifiedInVm DateTime?

  // File permissions and access
  isExecutable    Boolean @default(false)
  filePermissions String? // e.g., "755", "644"

  createdAt DateTime @default(now())
  updatedAt DateTime @updatedAt

  // Relations
  project Project @relation(fields: [projectId], references: [id], onDelete: Cascade)

  @@index([projectId])
}

// Project VM Service model
model ProjectVMService {
  id          String @id @default(cuid())
  projectId   String
  serviceName String // e.g., "jupyter", "webapp", "database"
  serviceType String // e.g., "web", "database", "notebook"

  // Service configuration
  port             Int?
  command          String  @db.Text
  workingDirectory String?
  environmentVars  Json?

  // Service status
  status     String  @default("stopped") // stopped, starting, running, failed
  processId  Int?
  serviceUrl String?

  // Service metadata
  autoStart     Boolean @default(false)
  restartPolicy String  @default("no") // no, always, on-failure

  createdAt     DateTime  @default(now())
  updatedAt     DateTime  @updatedAt
  lastStartedAt DateTime?

  // Relations
  project Project @relation(fields: [projectId], references: [id], onDelete: Cascade)

  @@index([projectId])
}

// Credit Transaction model for tracking credit usage
model CreditTransaction {
  id                  String  @id @default(cuid())
  userId              String
  amount              Int // Positive for credits added, negative for credits used
  transactionType     String // purchase, usage, refund, bonus, etc.
  reason              String // e.g., "AI chat", "model usage", "purchase"
  description         String? @db.Text
  transactionMetadata Json? // Additional metadata about the transaction
  balanceAfter        Int // Balance after this transaction

  createdAt DateTime @default(now())

  // Relations
  user User @relation(fields: [userId], references: [id], onDelete: Cascade)

  @@index([userId])
  @@index([createdAt])
}

// Model Credit Cost model for provider pricing
model ModelCreditCost {
  id              String  @id @default(cuid())
  provider        String // openai, anthropic, google, etc.
  modelName       String // gpt-4, claude-3, etc.
  costPerMessage  Int     @default(1)
  costPer1kTokens Int? // Optional token-based pricing
  isDefaultModel  Boolean @default(false)
  isActive        Boolean @default(true)

  createdAt DateTime @default(now())
  updatedAt DateTime @updatedAt

  @@unique([provider, modelName])
  @@index([provider])
  @@index([isActive])
}

// Credit model for user credits
model Credit {
  id        String    @id @default(cuid())
  userId    String
  amount    Int // Total amount of credits
  used      Int       @default(0) // Amount used
  remaining Int // Amount remaining
  type      String // subscription, topup, bonus
  expiresAt DateTime? // Optional expiration date

  createdAt DateTime @default(now())
  updatedAt DateTime @updatedAt

  // Relations
  user User @relation(fields: [userId], references: [id], onDelete: Cascade)

  @@index([userId])
  @@index([expiresAt])
}

// Agent Rating model for marketplace reviews
model AgentRating {
  id        String  @id @default(cuid())
  agentId   String
  userId    String
  rating    Int // 1-5 star rating
  review    String? @db.Text
  isHelpful Boolean @default(false)

  createdAt DateTime @default(now())
  updatedAt DateTime @updatedAt

  // Relations
  agent Agent @relation(fields: [agentId], references: [id], onDelete: Cascade)
  user  User  @relation(fields: [userId], references: [id], onDelete: Cascade)

  @@unique([agentId, userId]) // One rating per user per agent
  @@index([agentId])
  @@index([userId])
  @@index([rating])
}

// Agent Category model for marketplace categorization
model AgentCategory {
  id          String  @id @default(cuid())
  name        String  @unique
  description String? @db.Text
  icon        String? // Icon identifier
  color       String? // Color hex code
  sortOrder   Int     @default(0)
  isActive    Boolean @default(true)

  createdAt DateTime @default(now())
  updatedAt DateTime @updatedAt

  @@index([name])
  @@index([sortOrder])
}

// Agent Usage Analytics model
model AgentUsage {
  id             String  @id @default(cuid())
  agentId        String
  userId         String
  usageType      String // imported, started_chat, message_sent
  conversationId String?
  metadata       Json? // Additional usage metadata

  createdAt DateTime @default(now())

  // Relations
  agent        Agent         @relation(fields: [agentId], references: [id], onDelete: Cascade)
  user         User          @relation(fields: [userId], references: [id], onDelete: Cascade)
  conversation Conversation? @relation(fields: [conversationId], references: [id])

  @@index([agentId])
  @@index([userId])
  @@index([createdAt])
  @@index([usageType])
}<|MERGE_RESOLUTION|>--- conflicted
+++ resolved
@@ -9,19 +9,6 @@
   provider = "postgresql"
   url      = env("DATABASE_URL")
 }
-
-<<<<<<< HEAD
-// User model with credit system
-model User {
-  id         String  @id @default(cuid())
-  email      String  @unique
-  password   String? // Made optional to support OAuth
-  name       String?
-  provider   String? // local, google, github, etc.
-  isActive   Boolean @default(true)
-  isVerified Boolean @default(false)
-
-=======
 
 enum AuthProviderType {
   LOCAL
@@ -39,7 +26,6 @@
   isActive        Boolean   @default(true)
   isVerified      Boolean   @default(false)
   
->>>>>>> 9e990265
   // Credit system fields
   creditsBalance     Int       @default(10000)
   creditsUsed        Int       @default(0)
@@ -57,18 +43,12 @@
   voiceConnections   VoiceConnection[]
   projects           Project[]
   creditTransactions CreditTransaction[]
-<<<<<<< HEAD
   agentRatings       AgentRating[]
   agentUsage         AgentUsage[]
-
-  credits Credit[]
-
-=======
   
   credits            Credit[]
   
   @@unique([provider, providerId])
->>>>>>> 9e990265
   @@index([email])
 }
 
