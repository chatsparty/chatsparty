import Fastify from 'fastify';
import cors from '@fastify/cors';
import helmet from '@fastify/helmet';
import auth from '@fastify/auth';
import swagger from '@fastify/swagger';
import swaggerUI from '@fastify/swagger-ui';
import { config } from './config/env';
import { connectDatabase, disconnectDatabase } from './config/database';
import { errorHandler } from './middleware/error';
import { authenticate } from './middleware/auth';
import userRoutes from './services/user/user.routes';
import authRoutes from './services/user/auth.routes';
import { agentRoutes } from './services/agents/agent.routes';
import connectionRoutes from './services/connections/connection.routes';
import creditRoutes from './services/credit/credit.routes';
import { storageRoutes } from './services/storage/storage.routes';
import { chatRoutes } from './services/chat/chat.routes';
import defaultConnectionRoutes from './services/connections/default-connection.routes';
import { websocketService } from './services/websocket/websocket.service';
import { setupChatHandlers } from './services/websocket/chat.handlers';

const app = Fastify({
  logger: {
    level: config.LOG_LEVEL || 'info',
    transport:
      config.NODE_ENV === 'development'
        ? {
            target: 'pino-pretty',
            options: {
              translateTime: 'HH:MM:ss Z',
              ignore: 'pid,hostname',
            },
          }
        : undefined,
  },
});

async function registerPlugins() {
  await app.register(swagger, {
    openapi: {
      openapi: '3.0.0',
      info: {
        title: 'ChatsParty API',
        description: 'API documentation for ChatsParty system',
        version: '1.0.0',
      },
      servers: [
        {
          url: 'http://localhost:4000',
          description: 'Development server',
        },
      ],
      components: {
        securitySchemes: {
          bearerAuth: {
            type: 'http',
            scheme: 'bearer',
            bearerFormat: 'JWT',
          },
        },
      },
    },
  });

  await app.register(swaggerUI, {
    routePrefix: '/docs',
    uiConfig: {
      docExpansion: 'none',
      deepLinking: false,
    },
    uiHooks: {
      onRequest: function (_request, _reply, next) {
        next();
      },
      preHandler: function (_request, _reply, next) {
        next();
      },
    },
    staticCSP: true,
    transformStaticCSP: header => header,
<<<<<<< HEAD
    transformSpecification: (swaggerObject, request, reply) => {
=======
    transformSpecification: (swaggerObject, _request, _reply) => {
>>>>>>> 2fdb1657
      return swaggerObject;
    },
    transformSpecificationClone: true,
  });

  await app.register(helmet, {
    contentSecurityPolicy: false,
  });

<<<<<<< HEAD
  // CORS
=======
>>>>>>> 2fdb1657
  const corsOrigins = config.CORS_ORIGIN
    ? config.CORS_ORIGIN.split(',').map(origin => origin.trim())
    : true;

  await app.register(cors, {
    origin: corsOrigins,
    credentials: true,
    methods: ['GET', 'POST', 'PUT', 'DELETE', 'OPTIONS', 'PATCH'],
    allowedHeaders: ['Content-Type', 'Authorization'],
  });

  await app.register(auth);
  app.decorate('verifyJWT', authenticate);
}

async function registerRoutes() {
<<<<<<< HEAD
  // Health check
=======
>>>>>>> 2fdb1657
  app.get(
    '/health',
    {
      schema: {
        description: 'Health check endpoint',
        tags: ['Health'],
        response: {
          200: {
            type: 'object',
            properties: {
              status: { type: 'string' },
              timestamp: { type: 'string' },
            },
          },
        },
      },
    },
    async (_request, _reply) => {
      return { status: 'ok', timestamp: new Date().toISOString() };
    }
  );

  await app.register(userRoutes, { prefix: '/api/users' });
  await app.register(authRoutes, { prefix: '/auth' });
  await app.register(agentRoutes, { prefix: '/api' });
  await app.register(connectionRoutes, { prefix: '/api/connections' });
  await app.register(defaultConnectionRoutes, { prefix: '/api' });
  await app.register(creditRoutes, { prefix: '/api/credits' });
  await app.register(storageRoutes, { prefix: '/api' });
<<<<<<< HEAD
  await app.register(chatRoutes, { prefix: '/api' });

  // Frontend compatibility aliases (without /api prefix)
=======
  await app.register(chatRoutes, { prefix: '/chat' });

>>>>>>> 2fdb1657
  await app.register(connectionRoutes, { prefix: '/connections' });
  await app.register(defaultConnectionRoutes, { prefix: '' });
  await app.register(agentRoutes, { prefix: '/chat' });
}

async function start() {
  try {
    await connectDatabase();

    await registerPlugins();
    await registerRoutes();

    app.setErrorHandler(errorHandler);

    const port = config.PORT || 4000;
    const host = config.HOST || '0.0.0.0';

    await app.listen({ port, host });
    console.info(`Server listening on http://${host}:${port}`);

    const server = app.server;
    const io = websocketService.initializeSocketIO(server);

<<<<<<< HEAD
    // Setup chat handlers for each connection
=======
>>>>>>> 2fdb1657
    io.on('connection', socket => {
      setupChatHandlers(socket);
    });

    console.info('Socket.IO server initialized');
  } catch (err) {
    app.log.error(err);
    process.exit(1);
  }
}

process.on('SIGINT', async () => {
  app.log.info('SIGINT signal received: closing HTTP server');
  await app.close();
  await disconnectDatabase();
  process.exit(0);
});

process.on('SIGTERM', async () => {
  app.log.info('SIGTERM signal received: closing HTTP server');
  await app.close();
  await disconnectDatabase();
  process.exit(0);
});

start();<|MERGE_RESOLUTION|>--- conflicted
+++ resolved
@@ -78,11 +78,7 @@
     },
     staticCSP: true,
     transformStaticCSP: header => header,
-<<<<<<< HEAD
-    transformSpecification: (swaggerObject, request, reply) => {
-=======
     transformSpecification: (swaggerObject, _request, _reply) => {
->>>>>>> 2fdb1657
       return swaggerObject;
     },
     transformSpecificationClone: true,
@@ -92,10 +88,6 @@
     contentSecurityPolicy: false,
   });
 
-<<<<<<< HEAD
-  // CORS
-=======
->>>>>>> 2fdb1657
   const corsOrigins = config.CORS_ORIGIN
     ? config.CORS_ORIGIN.split(',').map(origin => origin.trim())
     : true;
@@ -112,10 +104,6 @@
 }
 
 async function registerRoutes() {
-<<<<<<< HEAD
-  // Health check
-=======
->>>>>>> 2fdb1657
   app.get(
     '/health',
     {
@@ -145,14 +133,8 @@
   await app.register(defaultConnectionRoutes, { prefix: '/api' });
   await app.register(creditRoutes, { prefix: '/api/credits' });
   await app.register(storageRoutes, { prefix: '/api' });
-<<<<<<< HEAD
-  await app.register(chatRoutes, { prefix: '/api' });
-
-  // Frontend compatibility aliases (without /api prefix)
-=======
   await app.register(chatRoutes, { prefix: '/chat' });
 
->>>>>>> 2fdb1657
   await app.register(connectionRoutes, { prefix: '/connections' });
   await app.register(defaultConnectionRoutes, { prefix: '' });
   await app.register(agentRoutes, { prefix: '/chat' });
@@ -176,10 +158,6 @@
     const server = app.server;
     const io = websocketService.initializeSocketIO(server);
 
-<<<<<<< HEAD
-    // Setup chat handlers for each connection
-=======
->>>>>>> 2fdb1657
     io.on('connection', socket => {
       setupChatHandlers(socket);
     });
